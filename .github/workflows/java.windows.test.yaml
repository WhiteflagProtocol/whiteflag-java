name: Windows Test
on:
  push:
    branches:
      - master
      - develop
jobs:
  test:
    runs-on: ${{ matrix.os }}
    strategy:
      matrix:
        os: [windows-latest]
<<<<<<< HEAD
        java-version: [8, 11, 17]
=======
        java-version: [17, 21, 25]
>>>>>>> 6dda6dd5
    steps:
    - uses: actions/checkout@v2
    - name: Setup JDK ${{ matrix.java-version }}
      uses: actions/setup-java@v1
      with:
        java-version: ${{ matrix.java-version }}
        java-package: jdk
        architecture: x64
    - name: Run tests
      run: ./gradlew test<|MERGE_RESOLUTION|>--- conflicted
+++ resolved
@@ -10,11 +10,7 @@
     strategy:
       matrix:
         os: [windows-latest]
-<<<<<<< HEAD
-        java-version: [8, 11, 17]
-=======
         java-version: [17, 21, 25]
->>>>>>> 6dda6dd5
     steps:
     - uses: actions/checkout@v2
     - name: Setup JDK ${{ matrix.java-version }}
