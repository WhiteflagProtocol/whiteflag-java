/*
 * Whiteflag Java Library tests
 */
package org.whiteflag.protocol;

import org.junit.Test;
import static org.junit.Assert.*;

/* Message types required for checking correct message types */
import static org.whiteflag.protocol.core.WfMessageType.*;

/**
 * Whiteflag message representation test class
 */
public class WfMessageTest {
    /**
     * Tests creating a new JSON message
     */
    @Test
    public void testNewMessage() throws WfException {
        /* Setup */
        WfMessage message;
        try {
            message = WfMessage.Creator.type("S");
        } catch (WfException e) {
            throw e;
        }

        /* Verify message*/
        assertEquals("Message type should be correct", S, message.type);
        assertEquals("Number of fields should be correct", 16, message.getNoFields());
        assertEquals("Number of fields should be equal to number of field names in set", message.getFieldNames().size(), message.getNoFields());
        assertFalse("Message should not be valid without valid field values", message.isValid());

        /* Verify pre-set fields */ 
        assertEquals("Prefix should be correctly set", "WF", message.get("Prefix"));
        assertEquals("Version number should be correctly set", "1", message.get("Version"));
        assertEquals("Message code should be correctly set", "S", message.get("MessageCode"));

        /* Verify header fields */
        assertTrue("Should be able to set field value", message.header.set("EncryptionIndicator", "1"));
        assertTrue("Value should be valid", message.header.isValid("EncryptionIndicator", "2"));
        assertFalse("Should not be able to set field value twice", message.header.set("EncryptionIndicator", "2"));
        assertTrue("Field should be valid", message.isValid("EncryptionIndicator"));
        assertFalse("Should not be able to set value of non existing field", message.header.set("ObjectType", "1"));

        /* Verify body fields */
        assertTrue("Should be able to set field value", message.body.set("SubjectCode", "10"));
        assertFalse("Should not be able to set field value twice", message.body.set("SubjectCode", "20"));
        assertTrue("Should be able to set field value", message.set("ObjectType", "21"));
        assertFalse("Should not be able to set field value twice", message.set("ObjectType", "22"));
        assertFalse("Should not be able to set value of non existing field", message.body.set("ReferenceIndicator", "1"));
        assertFalse("Should not be able to set value of non existing field", message.set("NoField", "00"));

        /* Verify metadata */
        assertEquals("Metadata should be added", null, message.addMetadata("transactionHash", "a1b2c3"));
        assertEquals("Metadata cannot be added twice", "a1b2c3", message.addMetadata("transactionHash", "d4e5f6"));
        assertEquals("Metadata should be added", null, message.addMetadata("originatorAddress", "abc123"));
        assertEquals("Metadata should return correct value", "abc123", message.getMetadata("originatorAddress"));
        assertEquals("Metadata should have two keys", 2, message.getMetadataKeys().size());
    }
    /**
     * Tests for correctly constructed cryptographic message with header and body object
     */
    @Test
    public void testCryptoMessageCompilation() throws WfException {
        /* Setup */
        final String[] fieldValues = { "WF", "1", "0", "0", "K", "0", "0000000000000000000000000000000000000000000000000000000000000000",
                                       "11", "d426bbe111221675e333f30ef608b1aa6e60a47080dd33cb49e96395894ef42f"
                                    };
        WfMessage message;
        try {
            message = WfMessage.Creator.compile(fieldValues);
        } catch (WfException e) {
            throw e;
        }

        /* Verify message */
        assertEquals("Message type should be correct", K, message.type);
        assertEquals("Number of fields should be equal to number of provided fields", fieldValues.length, message.getNoFields());
        assertEquals("Number of fields should be equal to number of field names in set", message.getFieldNames().size(), message.getNoFields());
        assertEquals("Prefix should be correctly set", fieldValues[0], message.get("Prefix"));
        assertEquals("Version number should be correctly set", fieldValues[1], message.get("Version"));
        assertEquals("Encryption indicator should be correctly set", fieldValues[2], message.get("EncryptionIndicator"));
        assertFalse("Should not be able to change duress indicator field", message.header.set("DuressIndicator", "1"));
        assertEquals("Duress indicator should be correctly set", fieldValues[3], message.get("DuressIndicator"));
        assertFalse("Should not be able to change message code field", message.header.set("MessageCode", "Q"));
        assertEquals("Message code should be correctly set", fieldValues[4], message.get("MessageCode"));
        assertEquals("Reference indicator should be correctly set", fieldValues[5], message.get("ReferenceIndicator"));
        assertEquals("Referenced message should be correctly set", fieldValues[6], message.get("ReferencedMessage"));
        assertEquals("Cryptographic data type should be correctly set", fieldValues[7], message.get("CryptoDataType"));
        assertEquals("Cryptographic data should be correctly set", fieldValues[8], message.get("CryptoData"));
        assertTrue("Message should be valid", message.isValid());

        /* Verify some field data */
        assertFalse("Value should not be valid", message.isValid("DuressIndicator", "2"));
        assertFalse("Value should not be valid", message.isValid("ReferencedMessage", "wrong datatype"));
        assertFalse("Value should not be valid", message.isValid("CryptoDataType", "123"));
        assertTrue("Value should be valid", message.isValid("CryptoDataType", "0A"));
    }
    /**
     * Tests for correctly constructed authentication message with header and body object
     */
    @Test
    public void testAuthMessageCompilation() throws WfException {
        /* Setup */
        final String[] fieldValues = { "WF", "1", "0", "0", "A", "0", "0000000000000000000000000000000000000000000000000000000000000000",
                                       "1", "b01218a30dd3c23d050af254bfcce31a715fecdff6a23fd59609612e6e0ef263"
                                    };
        WfMessage message;
        try {
            message = WfMessage.Creator.compile(fieldValues);
        } catch (WfException e) {
            throw e;
        }

        /* Verify */
        assertEquals("Message type should be correct", A, message.type);
        assertEquals("Number of fields should be equal to number of provided fields", fieldValues.length, message.getNoFields());
        assertEquals("Number of fields should be equal to number of field names in set", message.getFieldNames().size(), message.getNoFields());
        assertEquals("Prefix should be correctly set", fieldValues[0], message.get("Prefix"));
        assertEquals("Version number should be correctly set", fieldValues[1], message.get("Version"));
        assertEquals("Encryption indicator should be correctly set", fieldValues[2], message.get("EncryptionIndicator"));
        assertEquals("Duress indicator should be correctly set", fieldValues[3], message.get("DuressIndicator"));
        assertEquals("Message code should be correctly set", fieldValues[4], message.get("MessageCode"));
        assertEquals("Reference indicator should be correctly set", fieldValues[5], message.get("ReferenceIndicator"));
        assertEquals("Referenced message should be correctly set", fieldValues[6], message.get("ReferencedMessage"));
        assertEquals("Verification method type should be correctly set", fieldValues[7], message.get("VerificationMethod"));
        assertEquals("Verification data should be correctly set", fieldValues[8], message.get("VerificationData"));
        assertTrue("Message should be valid", message.isValid());
    }
    /**
     * Tests serialization of authentication message
     */
    @Test
    public void testAuthMessageSerialization() throws WfException {
        /* Setup */
        final String messageSerialized = "WF100A000000000000000000000000000000000000000000000000000000000000000002b01218a30dd3c23d050af254bfcce31a715fecdff6a23fd59609612e6e0ef263";
        final String[] fieldValues = { "WF", "1", "0", "0", "A", "0", "0000000000000000000000000000000000000000000000000000000000000000",
                                       "2", "b01218a30dd3c23d050af254bfcce31a715fecdff6a23fd59609612e6e0ef263"
                                    };
        WfMessage message;
        try {
            message = WfMessage.Creator.compile(fieldValues);
        } catch (WfException e) {
            throw e;
        }

        /* Verify */
        assertEquals("Message type should be correct", A, message.type);
        assertEquals("Message type should be correct", fieldValues[4], message.type.getCode());
        assertEquals("Number of fields should be equal to number of provided fields", fieldValues.length, message.getNoFields());
        assertEquals("Number of fields should be equal to number of field names in set", message.getFieldNames().size(), message.getNoFields());
        assertEquals("Serialization should be correct", messageSerialized, message.serialize());
        assertEquals("Serialization from cache should be correct", messageSerialized, message.serialize());
        assertTrue("Message should be valid", message.isValid());
    }
    /**
     * Tests deserialization of authentication message
     */
    @Test
    public void testAuthMessageDeserialization() throws WfException {
        /* Setup */
        final String messageSerialized = "WF100A000000000000000000000000000000000000000000000000000000000000000001https://organisation.int/whiteflag";
        WfMessage message = WfMessage.Creator.deserialize(messageSerialized);

        /* Verify */
        assertEquals("Message type should be correct", A, message.type);
        assertEquals("Number of fields should be equal to number of provided fields", 9, message.getNoFields());
        assertEquals("Number of fields should be equal to number of field names in set", message.getFieldNames().size(), message.getNoFields());
        assertEquals("Prefix should be correctly set", messageSerialized.substring(0, 2), message.get("Prefix"));
        assertEquals("Version number should be correctly set", messageSerialized.substring(2, 3), message.get("Version"));
        assertEquals("Encryption indicator should be correctly set", messageSerialized.substring(3, 4), message.get("EncryptionIndicator"));
        assertEquals("Duress indicator should be correctly set", messageSerialized.substring(4, 5), message.get("DuressIndicator"));
        assertEquals("Message code should be correctly set", messageSerialized.substring(5, 6), message.get("MessageCode"));
        assertEquals("Reference indicator should be correctly set", messageSerialized.substring(6, 7), message.get("ReferenceIndicator"));
        assertEquals("Referenced message should be correctly set", messageSerialized.substring(7, 71), message.get("ReferencedMessage"));
        assertEquals("Verification method type should be correctly set", messageSerialized.substring(71, 72), message.get("VerificationMethod"));
        assertEquals("Verification data should be correctly set", messageSerialized.substring(72), message.get("VerificationData"));
        assertTrue("Message should be valid", message.isValid());
    }
    /**
     * Tests decoding of authentication message
     */
    @Test
    public void testAuthMessageDecoding() throws WfException {
        /* Setup */
        final String[] fieldValues = { "WF", "1", "0", "0", "A", "0", "0000000000000000000000000000000000000000000000000000000000000000",
                                       "1", "https://organisation.int/whiteflag"
                                    };
        WfMessage message;
        try {
            message = WfMessage.Creator.decode("5746313020800000000000000000000000000000000000000000000000000000000000000000b43a3a38399d1797b7b933b0b734b9b0ba34b7b71734b73a17bbb434ba32b33630b380");
        } catch (WfException e) {
            throw e;
        }

        /* Verify */
        assertEquals("Message type should be correct", A, message.type);
        assertEquals("Number of fields should be equal to number of provided fields", fieldValues.length, message.getNoFields());
        assertEquals("Number of fields should be equal to number of field names in set", message.getFieldNames().size(), message.getNoFields());
        assertEquals("Prefix should be correctly set", fieldValues[0], message.get("Prefix"));
        assertEquals("Version number should be correctly set", fieldValues[1], message.get("Version"));
        assertEquals("Encryption indicator should be correctly set", fieldValues[2], message.get("EncryptionIndicator"));
        assertEquals("Duress indicator should be correctly set", fieldValues[3], message.get("DuressIndicator"));
        assertEquals("Message code should be correctly set", fieldValues[4], message.get("MessageCode"));
        assertEquals("Reference indicator should be correctly set", fieldValues[5], message.get("ReferenceIndicator"));
        assertEquals("Referenced message should be correctly set", fieldValues[6], message.get("ReferencedMessage"));
        assertEquals("Subject code should be correctly set", fieldValues[7], message.get("VerificationMethod"));
        assertEquals("DateTime should be correctly set", fieldValues[8], message.get("VerificationData"));
        assertTrue("Message should be valid", message.isValid());
    }
    /**
     * Tests invalid message data
     */
    @Test
    public void testInvalidMessage() throws WfException {
        /* Setup */
        final String[] fieldValues = { "WF", "1", "0", "0", "X", "0", "0000000000000000000000000000000000000000000000000000000000000000",
                                       "1", "b01218a30dd3c23d050af254bfcce31a715fecdff6a23fd59609612e6e0ef263"
                                    };
        /* Verify */
        try {
            WfMessage message = WfMessage.Creator.compile(fieldValues);
            fail("Expected a WfException to be thrown");
            assertFalse("Message should not be valid", message.isValid());
        } catch (WfException e) {
            assertTrue(e instanceof WfException);
        }
    }
    /**
     * Tests serialization of sign/signal message
     */
    @Test
    public void testSignSignalMessageEncoding() throws WfException {
        /* Setup */

        final String messageEncoded = "57463130a6a1f7da7067d41891592131a12a60c9053b4eb0aefe6263385da9f5b789421e1d7401009841882148a800000114c1e596006f04c050eca6420084";
        final String[] fieldValues = { "WF", "1", "0", "1", "M", "4", "3efb4e0cfa83122b242634254c1920a769d615dfcc4c670bb53eb6f12843c3ae",
                                       "80", "2013-08-31T04:29:15Z", "P00D00H00M", "22", "+30.79658", "-037.82602", "8765", "3210", "042"
                                    };
        WfMessage message;
        try {
            message = WfMessage.Creator.compile(fieldValues);
        } catch (WfException e) {
            throw e;
        }

        /* Verify */
        assertEquals("Metadata should be added", null, message.addMetadata("transactionHash", "a1b2c3"));
        assertEquals("Metadata cannot be added twice", "a1b2c3", message.addMetadata("transactionHash", "d4e5f6"));
        assertEquals("Metadata should be added", null, message.addMetadata("originatorAddress", "abc123"));
        assertEquals("Metadata should return correct value", "abc123", message.getMetadata("originatorAddress"));
        assertEquals("Metadata should have two keys", 2, message.getMetadataKeys().size());
        assertEquals("Message type should be correct", M, message.type);
        assertEquals("Number of fields should be equal to number of provided fields", fieldValues.length, message.getNoFields());
        assertEquals("Number of fields should be equal to number of field names in set", message.getFieldNames().size(), message.getNoFields());
        assertEquals("Encoding should be correct", messageEncoded, message.encode());
        assertEquals("Encoding from cache should be correct", messageEncoded, message.encode());
        assertTrue("Message should be valid", message.isValid());
    }
    /**
     * Tests decoding of sign/signal message
     */
    @Test
    public void testSignSignalMessageDecoding() throws WfException {
        /* Setup */
        final String messageEncoded = "57463130a6a1f7da7067d41891592131a12a60c9053b4eb0aefe6263385da9f5b789421e1d7401009841882148a800000114c1e596006f04c050eca6420084";
        final String[] fieldValues = { "WF", "1", "0", "1", "M", "4", "3efb4e0cfa83122b242634254c1920a769d615dfcc4c670bb53eb6f12843c3ae",
                                       "80", "2013-08-31T04:29:15Z", "P00D00H00M", "22", "+30.79658", "-037.82602", "8765", "3210", "042"
                                    };
        WfMessage message;
        try {
            message = WfMessage.Creator.decode(messageEncoded);
        } catch (WfException e) {
            throw e;
        }
        /* Verify */
        assertEquals("Message type should be correct", M, message.type);
        assertEquals("Number of fields should be equal to number of provided fields", fieldValues.length, message.getNoFields());
        assertEquals("Number of fields should be equal to number of field names in set", message.getFieldNames().size(), message.getNoFields());
        assertEquals("Prefix should be correctly set", fieldValues[0], message.get("Prefix"));
        assertFalse("Should not be able to change version field", message.header.set("Version", "2"));
        assertEquals("Version number should be correctly set", fieldValues[1], message.get("Version"));
        assertEquals("Encryption indicator should be correctly set", fieldValues[2], message.get("EncryptionIndicator"));
        assertEquals("Duress indicator should be correctly set", fieldValues[3], message.get("DuressIndicator"));
        assertEquals("Message code should be correctly set", fieldValues[4], message.get("MessageCode"));
        assertEquals("Reference indicator should be correctly set", fieldValues[5], message.get("ReferenceIndicator"));
        assertEquals("Referenced message should be correctly set", fieldValues[6], message.get("ReferencedMessage"));
        assertEquals("Subject code should be correctly set", fieldValues[7], message.get("SubjectCode"));
        assertEquals("DateTime should be correctly set", fieldValues[8], message.get("DateTime"));
        assertEquals("Duration should be correctly set", fieldValues[9], message.get("Duration"));
        assertEquals("Object code  should be correctly set", fieldValues[10], message.get("ObjectType"));
        assertEquals("Latitude should be correctly set", fieldValues[11], message.get("ObjectLatitude"));
        assertEquals("Longitude should be correctly set", fieldValues[12], message.get("ObjectLongitude"));
        assertEquals("Size dimention 1 should be correctly set", fieldValues[13], message.get("ObjectSizeDim1"));
        assertEquals("Size dimention 2 should be correctly set", fieldValues[14], message.get("ObjectSizeDim2"));
        assertEquals("Orientation should be correctly set", fieldValues[15], message.get("ObjectOrientation"));
        assertTrue("Message should be valid", message.isValid());
    }
    /**
     * Tests test message
     */
    @Test
    public void testTestMessage() throws WfException {
        /* Setup */
        final String messageSerialized = "WF101T33efb4e0cfa83122b242634254c1920a769d615dfcc4c670bb53eb6f12843c3aeM802013-08-31T04:29:15ZP00D00H00M22+30.79658-037.8260287653210042";
        final String[] fieldValues = { "WF", "1", "0", "1", "T", "3", "3efb4e0cfa83122b242634254c1920a769d615dfcc4c670bb53eb6f12843c3ae",
                                       "M", "80", "2013-08-31T04:29:15Z", "P00D00H00M", "22", "+30.79658", "-037.82602", "8765", "3210", "042"
                                    };
        WfMessage message;
        try {
            message = WfMessage.Creator.compile(fieldValues);
        } catch (WfException e) {
            throw e;
        }
        // Encode
        String messageEncoded;
        try {
            messageEncoded = message.encode();
        } catch (WfException e) {
            throw e;
        }
        // Decode
        WfMessage messageDecoded;
        try {
<<<<<<< HEAD
            messageDecoded = WfMessage.Creator.compile(fieldValues);
=======
            messageDecoded = WfMessage.Creator.decode(messageEncoded);
>>>>>>> 42f163a1
        } catch (WfException e) {
            throw e;
        }

        /* Verify */
        assertEquals("Should have no metadata", null, message.getMetadata("transactionHash"));
        assertEquals("Message type should be correct", T, message.type);
        assertEquals("Decoded message type should be correct", T, messageDecoded.type);
        assertEquals("Serialization should be correct", messageSerialized, message.serialize());
        assertEquals("Serialization from cache should be identical", messageDecoded.serialize(), message.serialize());
        assertEquals("Number of fields should be equal to number of provided fields", fieldValues.length, message.getNoFields());
        assertEquals("Number of fields should be equal to number of decoded field names in set", message.getFieldNames().size(), messageDecoded.getNoFields());
        assertEquals("Prefix should be correctly set", fieldValues[0], message.get("Prefix"));
        assertEquals("Prefix should be correctly set in decoded message", fieldValues[0], messageDecoded.get("Prefix"));
        assertEquals("Version number should be correctly set", fieldValues[1], message.get("Version"));
        assertEquals("Encryption indicator should be correctly set", fieldValues[2], message.get("EncryptionIndicator"));
        assertEquals("Duress indicator should be correctly set", fieldValues[3], message.get("DuressIndicator"));
        assertEquals("Message code should be correctly set", fieldValues[4], message.get("MessageCode"));
        assertEquals("Reference indicator should be correctly set", fieldValues[5], message.get("ReferenceIndicator"));
        assertFalse("Should not be able to change reference indicator field", message.header.set("ReferenceIndicator", "6"));
        assertEquals("Referenced message should be correctly set", fieldValues[6], message.get("ReferencedMessage"));
        assertEquals("Referenced message should be correctly set in decoded message", fieldValues[6], messageDecoded.get("ReferencedMessage"));
        assertEquals("Pseudo message code should be correctly set", fieldValues[7], message.get("PseudoMessageCode"));
        assertEquals("Pseudo message code should be correctly set in decoded message", fieldValues[7], messageDecoded.get("PseudoMessageCode"));
        assertEquals("Subject code should be correctly set", fieldValues[8], message.get("SubjectCode"));
        assertEquals("DateTime should be correctly set", fieldValues[9], message.get("DateTime"));
        assertEquals("Duration should be correctly set", fieldValues[10], message.get("Duration"));
        assertEquals("Object code  should be correctly set", fieldValues[11], message.body.get("ObjectType"));
        assertEquals("Latitude should be correctly set", fieldValues[12], message.get("ObjectLatitude"));
        assertEquals("Longitude should be correctly set", fieldValues[13], message.get("ObjectLongitude"));
        assertEquals("Size dimention 1 should be correctly set", fieldValues[14], message.get("ObjectSizeDim1"));
        assertEquals("Size dimention 2 should be correctly set", fieldValues[15], message.get("ObjectSizeDim2"));
        assertEquals("Orientation should be correctly set in decoded message", fieldValues[16], messageDecoded.body.get("ObjectOrientation"));
        assertTrue("Message should be valid", message.isValid());
        assertTrue("Decoded message should be valid", messageDecoded.isValid());

        /* Verify metadata */
        assertEquals("Metadata should be added", null, messageDecoded.addMetadata("transactionHash", "a1b2c3"));
        assertEquals("Metadata cannot be added twice", "a1b2c3", messageDecoded.addMetadata("transactionHash", "d4e5f6"));
        assertEquals("Metadata should be added", null, messageDecoded.addMetadata("originatorAddress", "abc123"));
        assertEquals("Metadata should return correct value", "abc123", messageDecoded.getMetadata("originatorAddress"));
        assertEquals("Metadata should have two keys", 2, messageDecoded.getMetadataKeys().size());
    }
    /**
     * Tests compilation of request message
     */
    @Test
    public void testRequestMessage() throws WfException {
        /* Setup */
        final String messageSerialized = "WF101Q13efb4e0cfa83122b242634254c1920a769d615dfcc4c670bb53eb6f12843c3ae802013-08-31T04:29:15ZP01D00H00M22+31.79658-033.826028799321000010022003";
        final String[] fieldValues = { "WF", "1", "0", "1", "Q", "1", "3efb4e0cfa83122b242634254c1920a769d615dfcc4c670bb53eb6f12843c3ae",
                                       "80", "2013-08-31T04:29:15Z", "P01D00H00M", "22", "+31.79658", "-033.82602", "8799", "3210", "000",
                                       "10", "02", "20", "03"
                                    };
        WfMessage message;
        try {
            message = WfMessage.Creator.compile(fieldValues);
        } catch (WfException e) {
            throw e;
        }
        // Encode
        String messageEncoded;
        try {
            messageEncoded = message.encode();
        } catch (WfException e) {
            throw e;
        }
        // Decode
        WfMessage messageDecoded;
        try {
<<<<<<< HEAD
            messageDecoded = WfMessage.Creator.compile(fieldValues);
=======
            messageDecoded = WfMessage.Creator.decode(messageEncoded);
>>>>>>> 42f163a1
        } catch (WfException e) {
            throw e;
        }

        /* Verify */
        assertEquals("Message type should be correct", Q, message.type);
        assertEquals("Decoded message type should be correct", Q, messageDecoded.type);
        assertEquals("Serialization should be correct", messageSerialized, message.serialize());
        assertEquals("Serialization from cache should be identical", messageDecoded.serialize(), message.serialize());
        assertEquals("Number of fields should be equal to number of provided fields", fieldValues.length, message.getNoFields());
        assertEquals("Number of decoded fields should be equal to number of original field names in set", messageDecoded.getFieldNames().size(), message.getNoFields());
        assertEquals("Prefix should be correctly set", fieldValues[0], message.get("Prefix"));
        assertEquals("Version number should be correctly set", fieldValues[1], message.get("Version"));
        assertEquals("Encryption indicator should be correctly set", fieldValues[2], message.get("EncryptionIndicator"));
        assertEquals("Duress indicator should be correctly set", fieldValues[3], message.get("DuressIndicator"));
        assertEquals("Message code should be correctly set", fieldValues[4], message.get("MessageCode"));
        assertEquals("Reference indicator should be correctly set", fieldValues[5], message.get("ReferenceIndicator"));
        assertEquals("Referenced message should be correctly set", fieldValues[6], message.get("ReferencedMessage"));
        assertEquals("Subject code should be correctly set", fieldValues[7], message.get("SubjectCode"));
        assertEquals("DateTime should be correctly set", fieldValues[8], message.get("DateTime"));
        assertEquals("Duration should be correctly set", fieldValues[9], message.get("Duration"));
        assertEquals("Object code  should be correctly set", fieldValues[10], message.get("ObjectType"));
        assertEquals("Latitude should be correctly set", fieldValues[11], message.get("ObjectLatitude"));
        assertEquals("Longitude should be correctly set", fieldValues[12], message.get("ObjectLongitude"));
        assertEquals("Size dimention 1 should be correctly set", fieldValues[13], message.get("ObjectSizeDim1"));
        assertEquals("Size dimention 2 should be correctly set", fieldValues[14], message.get("ObjectSizeDim2"));
        assertEquals("Orientation should be correctly set", fieldValues[15], message.get("ObjectOrientation"));
        assertEquals("Request object type 1 is correctly set", fieldValues[16], message.get("ObjectType1"));
        assertEquals("Request object type 1 quantity is correctly set", fieldValues[17], message.get("ObjectType1Quant"));
        assertEquals("Request object type 2 is correctly set", fieldValues[18], message.get("ObjectType2"));
        assertEquals("Request object type 2 quantity is correctly set", fieldValues[19], message.get("ObjectType2Quant"));
        assertTrue("Message header should be valid", message.header.isValid());
        assertTrue("Message body be valid", message.body.isValid());
        assertTrue("Message should be valid", message.isValid());
        assertTrue("Decoded message should be valid", messageDecoded.isValid());
    }
    /**
     * Tests serialization of free text message
     */
    @Test
    public void testFreeTextMessage() throws WfException {
        /* Setup */
        WfMessage message1 = WfMessage.Creator.deserialize("WF100F5f6c1e1ed8950b137bb9e0edcf21593d62c03a7fb39dacfd554c593f72c8942dfWhiteflag test message!");
        WfMessage message2 = WfMessage.Creator.decode("57463130232fb60f0f6c4a8589bddcf076e790ac9eb1601d3fd9ced67eaaa62c9fb9644a16fabb434ba32b33630b3903a32b9ba1036b2b9b9b0b3b2908");

        /* Verify */
        assertEquals("Message type should be correct", F, message1.type);
        assertEquals("Message type should be correct", F, message2.type);
        assertEquals("Number of fields should be equal", message1.getNoFields(), message2.getNoFields());
        assertEquals("Prefix should be identical", message1.get("Prefix"), message2.get("Prefix"));
        assertEquals("Version number should be identical", message1.get("Version"), message2.get("Version"));
        assertFalse("Should not be able to change encryption indicator field", message1.header.set("EncryptionIndicator", "2"));
        assertEquals("Encryption indicator should be identical", message1.get("EncryptionIndicator"), message2.get("EncryptionIndicator"));
        assertEquals("Duress indicator should be identical", message1.get("DuressIndicator"), message2.get("DuressIndicator"));
        assertEquals("Message code should be identical", message1.get("MessageCode"), message2.get("MessageCode"));
        assertEquals("Reference indicator should be identical", message1.get("ReferenceIndicator"), message2.get("ReferenceIndicator"));
        assertEquals("Referenced message should be identical", message1.get("ReferencedMessage"), message2.get("ReferencedMessage"));
        assertFalse("Should not be able to change text field", message2.body.set("Text", "alternate text"));
        assertEquals("Text fields should be identical", message1.get("Text"), message2.get("Text"));
        assertTrue("Message should be valid", message1.isValid());
        assertTrue("Message should be valid", message2.isValid());
    }
    /**
     * Tests JSON serialization
     */
    @Test
    public void testJsonSerialization() throws WfException {
        /* Setup */
        WfMessage message1 = WfMessage.Creator.deserialize("WF100F5f6c1e1ed8950b137bb9e0edcf21593d62c03a7fb39dacfd554c593f72c8942dfWhiteflag test message!");
        String jsonMessageStr = message1.toJson();
        WfMessage message2 = WfMessage.Creator.deserializeJson(jsonMessageStr);

        /* Verify */
        assertEquals("Message type should be identical", message1.type, message2.type);
        assertEquals("Number of fields should be equal", message1.getNoFields(), message2.getNoFields());
        assertEquals("Prefix should be identical", message1.get("Prefix"), message2.get("Prefix"));
        assertEquals("Version number should be identical", message1.get("Version"), message2.get("Version"));
        assertFalse("Should not be able to change encryption indicator field", message1.header.set("EncryptionIndicator", "2"));
        assertEquals("Encryption indicator should be identical", message1.get("EncryptionIndicator"), message2.get("EncryptionIndicator"));
        assertEquals("Duress indicator should be identical", message1.get("DuressIndicator"), message2.get("DuressIndicator"));
        assertEquals("Message code should be identical", message1.get("MessageCode"), message2.get("MessageCode"));
        assertEquals("Reference indicator should be identical", message1.get("ReferenceIndicator"), message2.get("ReferenceIndicator"));
        assertEquals("Referenced message should be identical", message1.get("ReferencedMessage"), message2.get("ReferencedMessage"));
        assertFalse("Should not be able to change text field", message2.body.set("Text", "alternate text"));
        assertEquals("Text fields should be identical", message1.get("Text"), message2.get("Text"));
        assertTrue("Message should be valid", message1.isValid());
        assertTrue("Message should be valid", message2.isValid());
    }
    /**
     * Tests JSON deserialization
     */
    @Test
    public void testJsonDeserialization() throws WfException {
        /* Setup */
        String messageStr = "WF100F5f6c1e1ed8950b137bb9e0edcf21593d62c03a7fb39dacfd554c593f72c8942dfWhiteflag test message!";
        String jsonMessageStr = "{\"MetaHeader\":{},\"MessageHeader\":{\"Prefix\":\"WF\",\"Version\":\"1\",\"EncryptionIndicator\":\"0\",\"DuressIndicator\":\"0\",\"MessageCode\":\"F\",\"ReferenceIndicator\":\"5\",\"ReferencedMessage\":\"f6c1e1ed8950b137bb9e0edcf21593d62c03a7fb39dacfd554c593f72c8942df\"},\"MessageBody\":{\"Text\":\"Whiteflag test message!\"}}";
        WfMessage message = WfMessage.Creator.deserializeJson(jsonMessageStr);

        /* Verify */
        assertEquals("Should have no metadata", null, message.getMetadata("transactionHash"));
        assertEquals("Number of fields should be equal to number of field names in set", message.getFieldNames().size(), message.getNoFields());
        assertEquals("Prefix should be correctly set", "WF", message.get("Prefix"));
        assertTrue("Version field should be present", message.getFieldNames().contains("Version"));
        assertTrue("Encryption indicator field should be present", message.getFieldNames().contains("EncryptionIndicator"));
        assertEquals("Free text should be correctly set", "Whiteflag test message!", message.body.get("Text"));
        assertFalse("Should not be able to change text field", message.body.set("Text", "alternate text"));
        assertEquals("Serialization should be correct", messageStr, message.toString());
    }
}
<|MERGE_RESOLUTION|>--- conflicted
+++ resolved
@@ -1,515 +1,507 @@
-/*
- * Whiteflag Java Library tests
- */
-package org.whiteflag.protocol;
-
-import org.junit.Test;
-import static org.junit.Assert.*;
-
-/* Message types required for checking correct message types */
-import static org.whiteflag.protocol.core.WfMessageType.*;
-
-/**
- * Whiteflag message representation test class
- */
-public class WfMessageTest {
-    /**
-     * Tests creating a new JSON message
-     */
-    @Test
-    public void testNewMessage() throws WfException {
-        /* Setup */
-        WfMessage message;
-        try {
-            message = WfMessage.Creator.type("S");
-        } catch (WfException e) {
-            throw e;
-        }
-
-        /* Verify message*/
-        assertEquals("Message type should be correct", S, message.type);
-        assertEquals("Number of fields should be correct", 16, message.getNoFields());
-        assertEquals("Number of fields should be equal to number of field names in set", message.getFieldNames().size(), message.getNoFields());
-        assertFalse("Message should not be valid without valid field values", message.isValid());
-
-        /* Verify pre-set fields */ 
-        assertEquals("Prefix should be correctly set", "WF", message.get("Prefix"));
-        assertEquals("Version number should be correctly set", "1", message.get("Version"));
-        assertEquals("Message code should be correctly set", "S", message.get("MessageCode"));
-
-        /* Verify header fields */
-        assertTrue("Should be able to set field value", message.header.set("EncryptionIndicator", "1"));
-        assertTrue("Value should be valid", message.header.isValid("EncryptionIndicator", "2"));
-        assertFalse("Should not be able to set field value twice", message.header.set("EncryptionIndicator", "2"));
-        assertTrue("Field should be valid", message.isValid("EncryptionIndicator"));
-        assertFalse("Should not be able to set value of non existing field", message.header.set("ObjectType", "1"));
-
-        /* Verify body fields */
-        assertTrue("Should be able to set field value", message.body.set("SubjectCode", "10"));
-        assertFalse("Should not be able to set field value twice", message.body.set("SubjectCode", "20"));
-        assertTrue("Should be able to set field value", message.set("ObjectType", "21"));
-        assertFalse("Should not be able to set field value twice", message.set("ObjectType", "22"));
-        assertFalse("Should not be able to set value of non existing field", message.body.set("ReferenceIndicator", "1"));
-        assertFalse("Should not be able to set value of non existing field", message.set("NoField", "00"));
-
-        /* Verify metadata */
-        assertEquals("Metadata should be added", null, message.addMetadata("transactionHash", "a1b2c3"));
-        assertEquals("Metadata cannot be added twice", "a1b2c3", message.addMetadata("transactionHash", "d4e5f6"));
-        assertEquals("Metadata should be added", null, message.addMetadata("originatorAddress", "abc123"));
-        assertEquals("Metadata should return correct value", "abc123", message.getMetadata("originatorAddress"));
-        assertEquals("Metadata should have two keys", 2, message.getMetadataKeys().size());
-    }
-    /**
-     * Tests for correctly constructed cryptographic message with header and body object
-     */
-    @Test
-    public void testCryptoMessageCompilation() throws WfException {
-        /* Setup */
-        final String[] fieldValues = { "WF", "1", "0", "0", "K", "0", "0000000000000000000000000000000000000000000000000000000000000000",
-                                       "11", "d426bbe111221675e333f30ef608b1aa6e60a47080dd33cb49e96395894ef42f"
-                                    };
-        WfMessage message;
-        try {
-            message = WfMessage.Creator.compile(fieldValues);
-        } catch (WfException e) {
-            throw e;
-        }
-
-        /* Verify message */
-        assertEquals("Message type should be correct", K, message.type);
-        assertEquals("Number of fields should be equal to number of provided fields", fieldValues.length, message.getNoFields());
-        assertEquals("Number of fields should be equal to number of field names in set", message.getFieldNames().size(), message.getNoFields());
-        assertEquals("Prefix should be correctly set", fieldValues[0], message.get("Prefix"));
-        assertEquals("Version number should be correctly set", fieldValues[1], message.get("Version"));
-        assertEquals("Encryption indicator should be correctly set", fieldValues[2], message.get("EncryptionIndicator"));
-        assertFalse("Should not be able to change duress indicator field", message.header.set("DuressIndicator", "1"));
-        assertEquals("Duress indicator should be correctly set", fieldValues[3], message.get("DuressIndicator"));
-        assertFalse("Should not be able to change message code field", message.header.set("MessageCode", "Q"));
-        assertEquals("Message code should be correctly set", fieldValues[4], message.get("MessageCode"));
-        assertEquals("Reference indicator should be correctly set", fieldValues[5], message.get("ReferenceIndicator"));
-        assertEquals("Referenced message should be correctly set", fieldValues[6], message.get("ReferencedMessage"));
-        assertEquals("Cryptographic data type should be correctly set", fieldValues[7], message.get("CryptoDataType"));
-        assertEquals("Cryptographic data should be correctly set", fieldValues[8], message.get("CryptoData"));
-        assertTrue("Message should be valid", message.isValid());
-
-        /* Verify some field data */
-        assertFalse("Value should not be valid", message.isValid("DuressIndicator", "2"));
-        assertFalse("Value should not be valid", message.isValid("ReferencedMessage", "wrong datatype"));
-        assertFalse("Value should not be valid", message.isValid("CryptoDataType", "123"));
-        assertTrue("Value should be valid", message.isValid("CryptoDataType", "0A"));
-    }
-    /**
-     * Tests for correctly constructed authentication message with header and body object
-     */
-    @Test
-    public void testAuthMessageCompilation() throws WfException {
-        /* Setup */
-        final String[] fieldValues = { "WF", "1", "0", "0", "A", "0", "0000000000000000000000000000000000000000000000000000000000000000",
-                                       "1", "b01218a30dd3c23d050af254bfcce31a715fecdff6a23fd59609612e6e0ef263"
-                                    };
-        WfMessage message;
-        try {
-            message = WfMessage.Creator.compile(fieldValues);
-        } catch (WfException e) {
-            throw e;
-        }
-
-        /* Verify */
-        assertEquals("Message type should be correct", A, message.type);
-        assertEquals("Number of fields should be equal to number of provided fields", fieldValues.length, message.getNoFields());
-        assertEquals("Number of fields should be equal to number of field names in set", message.getFieldNames().size(), message.getNoFields());
-        assertEquals("Prefix should be correctly set", fieldValues[0], message.get("Prefix"));
-        assertEquals("Version number should be correctly set", fieldValues[1], message.get("Version"));
-        assertEquals("Encryption indicator should be correctly set", fieldValues[2], message.get("EncryptionIndicator"));
-        assertEquals("Duress indicator should be correctly set", fieldValues[3], message.get("DuressIndicator"));
-        assertEquals("Message code should be correctly set", fieldValues[4], message.get("MessageCode"));
-        assertEquals("Reference indicator should be correctly set", fieldValues[5], message.get("ReferenceIndicator"));
-        assertEquals("Referenced message should be correctly set", fieldValues[6], message.get("ReferencedMessage"));
-        assertEquals("Verification method type should be correctly set", fieldValues[7], message.get("VerificationMethod"));
-        assertEquals("Verification data should be correctly set", fieldValues[8], message.get("VerificationData"));
-        assertTrue("Message should be valid", message.isValid());
-    }
-    /**
-     * Tests serialization of authentication message
-     */
-    @Test
-    public void testAuthMessageSerialization() throws WfException {
-        /* Setup */
-        final String messageSerialized = "WF100A000000000000000000000000000000000000000000000000000000000000000002b01218a30dd3c23d050af254bfcce31a715fecdff6a23fd59609612e6e0ef263";
-        final String[] fieldValues = { "WF", "1", "0", "0", "A", "0", "0000000000000000000000000000000000000000000000000000000000000000",
-                                       "2", "b01218a30dd3c23d050af254bfcce31a715fecdff6a23fd59609612e6e0ef263"
-                                    };
-        WfMessage message;
-        try {
-            message = WfMessage.Creator.compile(fieldValues);
-        } catch (WfException e) {
-            throw e;
-        }
-
-        /* Verify */
-        assertEquals("Message type should be correct", A, message.type);
-        assertEquals("Message type should be correct", fieldValues[4], message.type.getCode());
-        assertEquals("Number of fields should be equal to number of provided fields", fieldValues.length, message.getNoFields());
-        assertEquals("Number of fields should be equal to number of field names in set", message.getFieldNames().size(), message.getNoFields());
-        assertEquals("Serialization should be correct", messageSerialized, message.serialize());
-        assertEquals("Serialization from cache should be correct", messageSerialized, message.serialize());
-        assertTrue("Message should be valid", message.isValid());
-    }
-    /**
-     * Tests deserialization of authentication message
-     */
-    @Test
-    public void testAuthMessageDeserialization() throws WfException {
-        /* Setup */
-        final String messageSerialized = "WF100A000000000000000000000000000000000000000000000000000000000000000001https://organisation.int/whiteflag";
-        WfMessage message = WfMessage.Creator.deserialize(messageSerialized);
-
-        /* Verify */
-        assertEquals("Message type should be correct", A, message.type);
-        assertEquals("Number of fields should be equal to number of provided fields", 9, message.getNoFields());
-        assertEquals("Number of fields should be equal to number of field names in set", message.getFieldNames().size(), message.getNoFields());
-        assertEquals("Prefix should be correctly set", messageSerialized.substring(0, 2), message.get("Prefix"));
-        assertEquals("Version number should be correctly set", messageSerialized.substring(2, 3), message.get("Version"));
-        assertEquals("Encryption indicator should be correctly set", messageSerialized.substring(3, 4), message.get("EncryptionIndicator"));
-        assertEquals("Duress indicator should be correctly set", messageSerialized.substring(4, 5), message.get("DuressIndicator"));
-        assertEquals("Message code should be correctly set", messageSerialized.substring(5, 6), message.get("MessageCode"));
-        assertEquals("Reference indicator should be correctly set", messageSerialized.substring(6, 7), message.get("ReferenceIndicator"));
-        assertEquals("Referenced message should be correctly set", messageSerialized.substring(7, 71), message.get("ReferencedMessage"));
-        assertEquals("Verification method type should be correctly set", messageSerialized.substring(71, 72), message.get("VerificationMethod"));
-        assertEquals("Verification data should be correctly set", messageSerialized.substring(72), message.get("VerificationData"));
-        assertTrue("Message should be valid", message.isValid());
-    }
-    /**
-     * Tests decoding of authentication message
-     */
-    @Test
-    public void testAuthMessageDecoding() throws WfException {
-        /* Setup */
-        final String[] fieldValues = { "WF", "1", "0", "0", "A", "0", "0000000000000000000000000000000000000000000000000000000000000000",
-                                       "1", "https://organisation.int/whiteflag"
-                                    };
-        WfMessage message;
-        try {
-            message = WfMessage.Creator.decode("5746313020800000000000000000000000000000000000000000000000000000000000000000b43a3a38399d1797b7b933b0b734b9b0ba34b7b71734b73a17bbb434ba32b33630b380");
-        } catch (WfException e) {
-            throw e;
-        }
-
-        /* Verify */
-        assertEquals("Message type should be correct", A, message.type);
-        assertEquals("Number of fields should be equal to number of provided fields", fieldValues.length, message.getNoFields());
-        assertEquals("Number of fields should be equal to number of field names in set", message.getFieldNames().size(), message.getNoFields());
-        assertEquals("Prefix should be correctly set", fieldValues[0], message.get("Prefix"));
-        assertEquals("Version number should be correctly set", fieldValues[1], message.get("Version"));
-        assertEquals("Encryption indicator should be correctly set", fieldValues[2], message.get("EncryptionIndicator"));
-        assertEquals("Duress indicator should be correctly set", fieldValues[3], message.get("DuressIndicator"));
-        assertEquals("Message code should be correctly set", fieldValues[4], message.get("MessageCode"));
-        assertEquals("Reference indicator should be correctly set", fieldValues[5], message.get("ReferenceIndicator"));
-        assertEquals("Referenced message should be correctly set", fieldValues[6], message.get("ReferencedMessage"));
-        assertEquals("Subject code should be correctly set", fieldValues[7], message.get("VerificationMethod"));
-        assertEquals("DateTime should be correctly set", fieldValues[8], message.get("VerificationData"));
-        assertTrue("Message should be valid", message.isValid());
-    }
-    /**
-     * Tests invalid message data
-     */
-    @Test
-    public void testInvalidMessage() throws WfException {
-        /* Setup */
-        final String[] fieldValues = { "WF", "1", "0", "0", "X", "0", "0000000000000000000000000000000000000000000000000000000000000000",
-                                       "1", "b01218a30dd3c23d050af254bfcce31a715fecdff6a23fd59609612e6e0ef263"
-                                    };
-        /* Verify */
-        try {
-            WfMessage message = WfMessage.Creator.compile(fieldValues);
-            fail("Expected a WfException to be thrown");
-            assertFalse("Message should not be valid", message.isValid());
-        } catch (WfException e) {
-            assertTrue(e instanceof WfException);
-        }
-    }
-    /**
-     * Tests serialization of sign/signal message
-     */
-    @Test
-    public void testSignSignalMessageEncoding() throws WfException {
-        /* Setup */
-
-        final String messageEncoded = "57463130a6a1f7da7067d41891592131a12a60c9053b4eb0aefe6263385da9f5b789421e1d7401009841882148a800000114c1e596006f04c050eca6420084";
-        final String[] fieldValues = { "WF", "1", "0", "1", "M", "4", "3efb4e0cfa83122b242634254c1920a769d615dfcc4c670bb53eb6f12843c3ae",
-                                       "80", "2013-08-31T04:29:15Z", "P00D00H00M", "22", "+30.79658", "-037.82602", "8765", "3210", "042"
-                                    };
-        WfMessage message;
-        try {
-            message = WfMessage.Creator.compile(fieldValues);
-        } catch (WfException e) {
-            throw e;
-        }
-
-        /* Verify */
-        assertEquals("Metadata should be added", null, message.addMetadata("transactionHash", "a1b2c3"));
-        assertEquals("Metadata cannot be added twice", "a1b2c3", message.addMetadata("transactionHash", "d4e5f6"));
-        assertEquals("Metadata should be added", null, message.addMetadata("originatorAddress", "abc123"));
-        assertEquals("Metadata should return correct value", "abc123", message.getMetadata("originatorAddress"));
-        assertEquals("Metadata should have two keys", 2, message.getMetadataKeys().size());
-        assertEquals("Message type should be correct", M, message.type);
-        assertEquals("Number of fields should be equal to number of provided fields", fieldValues.length, message.getNoFields());
-        assertEquals("Number of fields should be equal to number of field names in set", message.getFieldNames().size(), message.getNoFields());
-        assertEquals("Encoding should be correct", messageEncoded, message.encode());
-        assertEquals("Encoding from cache should be correct", messageEncoded, message.encode());
-        assertTrue("Message should be valid", message.isValid());
-    }
-    /**
-     * Tests decoding of sign/signal message
-     */
-    @Test
-    public void testSignSignalMessageDecoding() throws WfException {
-        /* Setup */
-        final String messageEncoded = "57463130a6a1f7da7067d41891592131a12a60c9053b4eb0aefe6263385da9f5b789421e1d7401009841882148a800000114c1e596006f04c050eca6420084";
-        final String[] fieldValues = { "WF", "1", "0", "1", "M", "4", "3efb4e0cfa83122b242634254c1920a769d615dfcc4c670bb53eb6f12843c3ae",
-                                       "80", "2013-08-31T04:29:15Z", "P00D00H00M", "22", "+30.79658", "-037.82602", "8765", "3210", "042"
-                                    };
-        WfMessage message;
-        try {
-            message = WfMessage.Creator.decode(messageEncoded);
-        } catch (WfException e) {
-            throw e;
-        }
-        /* Verify */
-        assertEquals("Message type should be correct", M, message.type);
-        assertEquals("Number of fields should be equal to number of provided fields", fieldValues.length, message.getNoFields());
-        assertEquals("Number of fields should be equal to number of field names in set", message.getFieldNames().size(), message.getNoFields());
-        assertEquals("Prefix should be correctly set", fieldValues[0], message.get("Prefix"));
-        assertFalse("Should not be able to change version field", message.header.set("Version", "2"));
-        assertEquals("Version number should be correctly set", fieldValues[1], message.get("Version"));
-        assertEquals("Encryption indicator should be correctly set", fieldValues[2], message.get("EncryptionIndicator"));
-        assertEquals("Duress indicator should be correctly set", fieldValues[3], message.get("DuressIndicator"));
-        assertEquals("Message code should be correctly set", fieldValues[4], message.get("MessageCode"));
-        assertEquals("Reference indicator should be correctly set", fieldValues[5], message.get("ReferenceIndicator"));
-        assertEquals("Referenced message should be correctly set", fieldValues[6], message.get("ReferencedMessage"));
-        assertEquals("Subject code should be correctly set", fieldValues[7], message.get("SubjectCode"));
-        assertEquals("DateTime should be correctly set", fieldValues[8], message.get("DateTime"));
-        assertEquals("Duration should be correctly set", fieldValues[9], message.get("Duration"));
-        assertEquals("Object code  should be correctly set", fieldValues[10], message.get("ObjectType"));
-        assertEquals("Latitude should be correctly set", fieldValues[11], message.get("ObjectLatitude"));
-        assertEquals("Longitude should be correctly set", fieldValues[12], message.get("ObjectLongitude"));
-        assertEquals("Size dimention 1 should be correctly set", fieldValues[13], message.get("ObjectSizeDim1"));
-        assertEquals("Size dimention 2 should be correctly set", fieldValues[14], message.get("ObjectSizeDim2"));
-        assertEquals("Orientation should be correctly set", fieldValues[15], message.get("ObjectOrientation"));
-        assertTrue("Message should be valid", message.isValid());
-    }
-    /**
-     * Tests test message
-     */
-    @Test
-    public void testTestMessage() throws WfException {
-        /* Setup */
-        final String messageSerialized = "WF101T33efb4e0cfa83122b242634254c1920a769d615dfcc4c670bb53eb6f12843c3aeM802013-08-31T04:29:15ZP00D00H00M22+30.79658-037.8260287653210042";
-        final String[] fieldValues = { "WF", "1", "0", "1", "T", "3", "3efb4e0cfa83122b242634254c1920a769d615dfcc4c670bb53eb6f12843c3ae",
-                                       "M", "80", "2013-08-31T04:29:15Z", "P00D00H00M", "22", "+30.79658", "-037.82602", "8765", "3210", "042"
-                                    };
-        WfMessage message;
-        try {
-            message = WfMessage.Creator.compile(fieldValues);
-        } catch (WfException e) {
-            throw e;
-        }
-        // Encode
-        String messageEncoded;
-        try {
-            messageEncoded = message.encode();
-        } catch (WfException e) {
-            throw e;
-        }
-        // Decode
-        WfMessage messageDecoded;
-        try {
-<<<<<<< HEAD
-            messageDecoded = WfMessage.Creator.compile(fieldValues);
-=======
-            messageDecoded = WfMessage.Creator.decode(messageEncoded);
->>>>>>> 42f163a1
-        } catch (WfException e) {
-            throw e;
-        }
-
-        /* Verify */
-        assertEquals("Should have no metadata", null, message.getMetadata("transactionHash"));
-        assertEquals("Message type should be correct", T, message.type);
-        assertEquals("Decoded message type should be correct", T, messageDecoded.type);
-        assertEquals("Serialization should be correct", messageSerialized, message.serialize());
-        assertEquals("Serialization from cache should be identical", messageDecoded.serialize(), message.serialize());
-        assertEquals("Number of fields should be equal to number of provided fields", fieldValues.length, message.getNoFields());
-        assertEquals("Number of fields should be equal to number of decoded field names in set", message.getFieldNames().size(), messageDecoded.getNoFields());
-        assertEquals("Prefix should be correctly set", fieldValues[0], message.get("Prefix"));
-        assertEquals("Prefix should be correctly set in decoded message", fieldValues[0], messageDecoded.get("Prefix"));
-        assertEquals("Version number should be correctly set", fieldValues[1], message.get("Version"));
-        assertEquals("Encryption indicator should be correctly set", fieldValues[2], message.get("EncryptionIndicator"));
-        assertEquals("Duress indicator should be correctly set", fieldValues[3], message.get("DuressIndicator"));
-        assertEquals("Message code should be correctly set", fieldValues[4], message.get("MessageCode"));
-        assertEquals("Reference indicator should be correctly set", fieldValues[5], message.get("ReferenceIndicator"));
-        assertFalse("Should not be able to change reference indicator field", message.header.set("ReferenceIndicator", "6"));
-        assertEquals("Referenced message should be correctly set", fieldValues[6], message.get("ReferencedMessage"));
-        assertEquals("Referenced message should be correctly set in decoded message", fieldValues[6], messageDecoded.get("ReferencedMessage"));
-        assertEquals("Pseudo message code should be correctly set", fieldValues[7], message.get("PseudoMessageCode"));
-        assertEquals("Pseudo message code should be correctly set in decoded message", fieldValues[7], messageDecoded.get("PseudoMessageCode"));
-        assertEquals("Subject code should be correctly set", fieldValues[8], message.get("SubjectCode"));
-        assertEquals("DateTime should be correctly set", fieldValues[9], message.get("DateTime"));
-        assertEquals("Duration should be correctly set", fieldValues[10], message.get("Duration"));
-        assertEquals("Object code  should be correctly set", fieldValues[11], message.body.get("ObjectType"));
-        assertEquals("Latitude should be correctly set", fieldValues[12], message.get("ObjectLatitude"));
-        assertEquals("Longitude should be correctly set", fieldValues[13], message.get("ObjectLongitude"));
-        assertEquals("Size dimention 1 should be correctly set", fieldValues[14], message.get("ObjectSizeDim1"));
-        assertEquals("Size dimention 2 should be correctly set", fieldValues[15], message.get("ObjectSizeDim2"));
-        assertEquals("Orientation should be correctly set in decoded message", fieldValues[16], messageDecoded.body.get("ObjectOrientation"));
-        assertTrue("Message should be valid", message.isValid());
-        assertTrue("Decoded message should be valid", messageDecoded.isValid());
-
-        /* Verify metadata */
-        assertEquals("Metadata should be added", null, messageDecoded.addMetadata("transactionHash", "a1b2c3"));
-        assertEquals("Metadata cannot be added twice", "a1b2c3", messageDecoded.addMetadata("transactionHash", "d4e5f6"));
-        assertEquals("Metadata should be added", null, messageDecoded.addMetadata("originatorAddress", "abc123"));
-        assertEquals("Metadata should return correct value", "abc123", messageDecoded.getMetadata("originatorAddress"));
-        assertEquals("Metadata should have two keys", 2, messageDecoded.getMetadataKeys().size());
-    }
-    /**
-     * Tests compilation of request message
-     */
-    @Test
-    public void testRequestMessage() throws WfException {
-        /* Setup */
-        final String messageSerialized = "WF101Q13efb4e0cfa83122b242634254c1920a769d615dfcc4c670bb53eb6f12843c3ae802013-08-31T04:29:15ZP01D00H00M22+31.79658-033.826028799321000010022003";
-        final String[] fieldValues = { "WF", "1", "0", "1", "Q", "1", "3efb4e0cfa83122b242634254c1920a769d615dfcc4c670bb53eb6f12843c3ae",
-                                       "80", "2013-08-31T04:29:15Z", "P01D00H00M", "22", "+31.79658", "-033.82602", "8799", "3210", "000",
-                                       "10", "02", "20", "03"
-                                    };
-        WfMessage message;
-        try {
-            message = WfMessage.Creator.compile(fieldValues);
-        } catch (WfException e) {
-            throw e;
-        }
-        // Encode
-        String messageEncoded;
-        try {
-            messageEncoded = message.encode();
-        } catch (WfException e) {
-            throw e;
-        }
-        // Decode
-        WfMessage messageDecoded;
-        try {
-<<<<<<< HEAD
-            messageDecoded = WfMessage.Creator.compile(fieldValues);
-=======
-            messageDecoded = WfMessage.Creator.decode(messageEncoded);
->>>>>>> 42f163a1
-        } catch (WfException e) {
-            throw e;
-        }
-
-        /* Verify */
-        assertEquals("Message type should be correct", Q, message.type);
-        assertEquals("Decoded message type should be correct", Q, messageDecoded.type);
-        assertEquals("Serialization should be correct", messageSerialized, message.serialize());
-        assertEquals("Serialization from cache should be identical", messageDecoded.serialize(), message.serialize());
-        assertEquals("Number of fields should be equal to number of provided fields", fieldValues.length, message.getNoFields());
-        assertEquals("Number of decoded fields should be equal to number of original field names in set", messageDecoded.getFieldNames().size(), message.getNoFields());
-        assertEquals("Prefix should be correctly set", fieldValues[0], message.get("Prefix"));
-        assertEquals("Version number should be correctly set", fieldValues[1], message.get("Version"));
-        assertEquals("Encryption indicator should be correctly set", fieldValues[2], message.get("EncryptionIndicator"));
-        assertEquals("Duress indicator should be correctly set", fieldValues[3], message.get("DuressIndicator"));
-        assertEquals("Message code should be correctly set", fieldValues[4], message.get("MessageCode"));
-        assertEquals("Reference indicator should be correctly set", fieldValues[5], message.get("ReferenceIndicator"));
-        assertEquals("Referenced message should be correctly set", fieldValues[6], message.get("ReferencedMessage"));
-        assertEquals("Subject code should be correctly set", fieldValues[7], message.get("SubjectCode"));
-        assertEquals("DateTime should be correctly set", fieldValues[8], message.get("DateTime"));
-        assertEquals("Duration should be correctly set", fieldValues[9], message.get("Duration"));
-        assertEquals("Object code  should be correctly set", fieldValues[10], message.get("ObjectType"));
-        assertEquals("Latitude should be correctly set", fieldValues[11], message.get("ObjectLatitude"));
-        assertEquals("Longitude should be correctly set", fieldValues[12], message.get("ObjectLongitude"));
-        assertEquals("Size dimention 1 should be correctly set", fieldValues[13], message.get("ObjectSizeDim1"));
-        assertEquals("Size dimention 2 should be correctly set", fieldValues[14], message.get("ObjectSizeDim2"));
-        assertEquals("Orientation should be correctly set", fieldValues[15], message.get("ObjectOrientation"));
-        assertEquals("Request object type 1 is correctly set", fieldValues[16], message.get("ObjectType1"));
-        assertEquals("Request object type 1 quantity is correctly set", fieldValues[17], message.get("ObjectType1Quant"));
-        assertEquals("Request object type 2 is correctly set", fieldValues[18], message.get("ObjectType2"));
-        assertEquals("Request object type 2 quantity is correctly set", fieldValues[19], message.get("ObjectType2Quant"));
-        assertTrue("Message header should be valid", message.header.isValid());
-        assertTrue("Message body be valid", message.body.isValid());
-        assertTrue("Message should be valid", message.isValid());
-        assertTrue("Decoded message should be valid", messageDecoded.isValid());
-    }
-    /**
-     * Tests serialization of free text message
-     */
-    @Test
-    public void testFreeTextMessage() throws WfException {
-        /* Setup */
-        WfMessage message1 = WfMessage.Creator.deserialize("WF100F5f6c1e1ed8950b137bb9e0edcf21593d62c03a7fb39dacfd554c593f72c8942dfWhiteflag test message!");
-        WfMessage message2 = WfMessage.Creator.decode("57463130232fb60f0f6c4a8589bddcf076e790ac9eb1601d3fd9ced67eaaa62c9fb9644a16fabb434ba32b33630b3903a32b9ba1036b2b9b9b0b3b2908");
-
-        /* Verify */
-        assertEquals("Message type should be correct", F, message1.type);
-        assertEquals("Message type should be correct", F, message2.type);
-        assertEquals("Number of fields should be equal", message1.getNoFields(), message2.getNoFields());
-        assertEquals("Prefix should be identical", message1.get("Prefix"), message2.get("Prefix"));
-        assertEquals("Version number should be identical", message1.get("Version"), message2.get("Version"));
-        assertFalse("Should not be able to change encryption indicator field", message1.header.set("EncryptionIndicator", "2"));
-        assertEquals("Encryption indicator should be identical", message1.get("EncryptionIndicator"), message2.get("EncryptionIndicator"));
-        assertEquals("Duress indicator should be identical", message1.get("DuressIndicator"), message2.get("DuressIndicator"));
-        assertEquals("Message code should be identical", message1.get("MessageCode"), message2.get("MessageCode"));
-        assertEquals("Reference indicator should be identical", message1.get("ReferenceIndicator"), message2.get("ReferenceIndicator"));
-        assertEquals("Referenced message should be identical", message1.get("ReferencedMessage"), message2.get("ReferencedMessage"));
-        assertFalse("Should not be able to change text field", message2.body.set("Text", "alternate text"));
-        assertEquals("Text fields should be identical", message1.get("Text"), message2.get("Text"));
-        assertTrue("Message should be valid", message1.isValid());
-        assertTrue("Message should be valid", message2.isValid());
-    }
-    /**
-     * Tests JSON serialization
-     */
-    @Test
-    public void testJsonSerialization() throws WfException {
-        /* Setup */
-        WfMessage message1 = WfMessage.Creator.deserialize("WF100F5f6c1e1ed8950b137bb9e0edcf21593d62c03a7fb39dacfd554c593f72c8942dfWhiteflag test message!");
-        String jsonMessageStr = message1.toJson();
-        WfMessage message2 = WfMessage.Creator.deserializeJson(jsonMessageStr);
-
-        /* Verify */
-        assertEquals("Message type should be identical", message1.type, message2.type);
-        assertEquals("Number of fields should be equal", message1.getNoFields(), message2.getNoFields());
-        assertEquals("Prefix should be identical", message1.get("Prefix"), message2.get("Prefix"));
-        assertEquals("Version number should be identical", message1.get("Version"), message2.get("Version"));
-        assertFalse("Should not be able to change encryption indicator field", message1.header.set("EncryptionIndicator", "2"));
-        assertEquals("Encryption indicator should be identical", message1.get("EncryptionIndicator"), message2.get("EncryptionIndicator"));
-        assertEquals("Duress indicator should be identical", message1.get("DuressIndicator"), message2.get("DuressIndicator"));
-        assertEquals("Message code should be identical", message1.get("MessageCode"), message2.get("MessageCode"));
-        assertEquals("Reference indicator should be identical", message1.get("ReferenceIndicator"), message2.get("ReferenceIndicator"));
-        assertEquals("Referenced message should be identical", message1.get("ReferencedMessage"), message2.get("ReferencedMessage"));
-        assertFalse("Should not be able to change text field", message2.body.set("Text", "alternate text"));
-        assertEquals("Text fields should be identical", message1.get("Text"), message2.get("Text"));
-        assertTrue("Message should be valid", message1.isValid());
-        assertTrue("Message should be valid", message2.isValid());
-    }
-    /**
-     * Tests JSON deserialization
-     */
-    @Test
-    public void testJsonDeserialization() throws WfException {
-        /* Setup */
-        String messageStr = "WF100F5f6c1e1ed8950b137bb9e0edcf21593d62c03a7fb39dacfd554c593f72c8942dfWhiteflag test message!";
-        String jsonMessageStr = "{\"MetaHeader\":{},\"MessageHeader\":{\"Prefix\":\"WF\",\"Version\":\"1\",\"EncryptionIndicator\":\"0\",\"DuressIndicator\":\"0\",\"MessageCode\":\"F\",\"ReferenceIndicator\":\"5\",\"ReferencedMessage\":\"f6c1e1ed8950b137bb9e0edcf21593d62c03a7fb39dacfd554c593f72c8942df\"},\"MessageBody\":{\"Text\":\"Whiteflag test message!\"}}";
-        WfMessage message = WfMessage.Creator.deserializeJson(jsonMessageStr);
-
-        /* Verify */
-        assertEquals("Should have no metadata", null, message.getMetadata("transactionHash"));
-        assertEquals("Number of fields should be equal to number of field names in set", message.getFieldNames().size(), message.getNoFields());
-        assertEquals("Prefix should be correctly set", "WF", message.get("Prefix"));
-        assertTrue("Version field should be present", message.getFieldNames().contains("Version"));
-        assertTrue("Encryption indicator field should be present", message.getFieldNames().contains("EncryptionIndicator"));
-        assertEquals("Free text should be correctly set", "Whiteflag test message!", message.body.get("Text"));
-        assertFalse("Should not be able to change text field", message.body.set("Text", "alternate text"));
-        assertEquals("Serialization should be correct", messageStr, message.toString());
-    }
-}
+/*
+ * Whiteflag Java Library tests
+ */
+package org.whiteflag.protocol;
+
+import org.junit.Test;
+import static org.junit.Assert.*;
+
+/* Message types required for checking correct message types */
+import static org.whiteflag.protocol.core.WfMessageType.*;
+
+/**
+ * Whiteflag message representation test class
+ */
+public class WfMessageTest {
+    /**
+     * Tests creating a new JSON message
+     */
+    @Test
+    public void testNewMessage() throws WfException {
+        /* Setup */
+        WfMessage message;
+        try {
+            message = WfMessage.Creator.type("S");
+        } catch (WfException e) {
+            throw e;
+        }
+
+        /* Verify message*/
+        assertEquals("Message type should be correct", S, message.type);
+        assertEquals("Number of fields should be correct", 16, message.getNoFields());
+        assertEquals("Number of fields should be equal to number of field names in set", message.getFieldNames().size(), message.getNoFields());
+        assertFalse("Message should not be valid without valid field values", message.isValid());
+
+        /* Verify pre-set fields */ 
+        assertEquals("Prefix should be correctly set", "WF", message.get("Prefix"));
+        assertEquals("Version number should be correctly set", "1", message.get("Version"));
+        assertEquals("Message code should be correctly set", "S", message.get("MessageCode"));
+
+        /* Verify header fields */
+        assertTrue("Should be able to set field value", message.header.set("EncryptionIndicator", "1"));
+        assertTrue("Value should be valid", message.header.isValid("EncryptionIndicator", "2"));
+        assertFalse("Should not be able to set field value twice", message.header.set("EncryptionIndicator", "2"));
+        assertTrue("Field should be valid", message.isValid("EncryptionIndicator"));
+        assertFalse("Should not be able to set value of non existing field", message.header.set("ObjectType", "1"));
+
+        /* Verify body fields */
+        assertTrue("Should be able to set field value", message.body.set("SubjectCode", "10"));
+        assertFalse("Should not be able to set field value twice", message.body.set("SubjectCode", "20"));
+        assertTrue("Should be able to set field value", message.set("ObjectType", "21"));
+        assertFalse("Should not be able to set field value twice", message.set("ObjectType", "22"));
+        assertFalse("Should not be able to set value of non existing field", message.body.set("ReferenceIndicator", "1"));
+        assertFalse("Should not be able to set value of non existing field", message.set("NoField", "00"));
+
+        /* Verify metadata */
+        assertEquals("Metadata should be added", null, message.addMetadata("transactionHash", "a1b2c3"));
+        assertEquals("Metadata cannot be added twice", "a1b2c3", message.addMetadata("transactionHash", "d4e5f6"));
+        assertEquals("Metadata should be added", null, message.addMetadata("originatorAddress", "abc123"));
+        assertEquals("Metadata should return correct value", "abc123", message.getMetadata("originatorAddress"));
+        assertEquals("Metadata should have two keys", 2, message.getMetadataKeys().size());
+    }
+    /**
+     * Tests for correctly constructed cryptographic message with header and body object
+     */
+    @Test
+    public void testCryptoMessageCompilation() throws WfException {
+        /* Setup */
+        final String[] fieldValues = { "WF", "1", "0", "0", "K", "0", "0000000000000000000000000000000000000000000000000000000000000000",
+                                       "11", "d426bbe111221675e333f30ef608b1aa6e60a47080dd33cb49e96395894ef42f"
+                                    };
+        WfMessage message;
+        try {
+            message = WfMessage.Creator.compile(fieldValues);
+        } catch (WfException e) {
+            throw e;
+        }
+
+        /* Verify message */
+        assertEquals("Message type should be correct", K, message.type);
+        assertEquals("Number of fields should be equal to number of provided fields", fieldValues.length, message.getNoFields());
+        assertEquals("Number of fields should be equal to number of field names in set", message.getFieldNames().size(), message.getNoFields());
+        assertEquals("Prefix should be correctly set", fieldValues[0], message.get("Prefix"));
+        assertEquals("Version number should be correctly set", fieldValues[1], message.get("Version"));
+        assertEquals("Encryption indicator should be correctly set", fieldValues[2], message.get("EncryptionIndicator"));
+        assertFalse("Should not be able to change duress indicator field", message.header.set("DuressIndicator", "1"));
+        assertEquals("Duress indicator should be correctly set", fieldValues[3], message.get("DuressIndicator"));
+        assertFalse("Should not be able to change message code field", message.header.set("MessageCode", "Q"));
+        assertEquals("Message code should be correctly set", fieldValues[4], message.get("MessageCode"));
+        assertEquals("Reference indicator should be correctly set", fieldValues[5], message.get("ReferenceIndicator"));
+        assertEquals("Referenced message should be correctly set", fieldValues[6], message.get("ReferencedMessage"));
+        assertEquals("Cryptographic data type should be correctly set", fieldValues[7], message.get("CryptoDataType"));
+        assertEquals("Cryptographic data should be correctly set", fieldValues[8], message.get("CryptoData"));
+        assertTrue("Message should be valid", message.isValid());
+
+        /* Verify some field data */
+        assertFalse("Value should not be valid", message.isValid("DuressIndicator", "2"));
+        assertFalse("Value should not be valid", message.isValid("ReferencedMessage", "wrong datatype"));
+        assertFalse("Value should not be valid", message.isValid("CryptoDataType", "123"));
+        assertTrue("Value should be valid", message.isValid("CryptoDataType", "0A"));
+    }
+    /**
+     * Tests for correctly constructed authentication message with header and body object
+     */
+    @Test
+    public void testAuthMessageCompilation() throws WfException {
+        /* Setup */
+        final String[] fieldValues = { "WF", "1", "0", "0", "A", "0", "0000000000000000000000000000000000000000000000000000000000000000",
+                                       "1", "b01218a30dd3c23d050af254bfcce31a715fecdff6a23fd59609612e6e0ef263"
+                                    };
+        WfMessage message;
+        try {
+            message = WfMessage.Creator.compile(fieldValues);
+        } catch (WfException e) {
+            throw e;
+        }
+
+        /* Verify */
+        assertEquals("Message type should be correct", A, message.type);
+        assertEquals("Number of fields should be equal to number of provided fields", fieldValues.length, message.getNoFields());
+        assertEquals("Number of fields should be equal to number of field names in set", message.getFieldNames().size(), message.getNoFields());
+        assertEquals("Prefix should be correctly set", fieldValues[0], message.get("Prefix"));
+        assertEquals("Version number should be correctly set", fieldValues[1], message.get("Version"));
+        assertEquals("Encryption indicator should be correctly set", fieldValues[2], message.get("EncryptionIndicator"));
+        assertEquals("Duress indicator should be correctly set", fieldValues[3], message.get("DuressIndicator"));
+        assertEquals("Message code should be correctly set", fieldValues[4], message.get("MessageCode"));
+        assertEquals("Reference indicator should be correctly set", fieldValues[5], message.get("ReferenceIndicator"));
+        assertEquals("Referenced message should be correctly set", fieldValues[6], message.get("ReferencedMessage"));
+        assertEquals("Verification method type should be correctly set", fieldValues[7], message.get("VerificationMethod"));
+        assertEquals("Verification data should be correctly set", fieldValues[8], message.get("VerificationData"));
+        assertTrue("Message should be valid", message.isValid());
+    }
+    /**
+     * Tests serialization of authentication message
+     */
+    @Test
+    public void testAuthMessageSerialization() throws WfException {
+        /* Setup */
+        final String messageSerialized = "WF100A000000000000000000000000000000000000000000000000000000000000000002b01218a30dd3c23d050af254bfcce31a715fecdff6a23fd59609612e6e0ef263";
+        final String[] fieldValues = { "WF", "1", "0", "0", "A", "0", "0000000000000000000000000000000000000000000000000000000000000000",
+                                       "2", "b01218a30dd3c23d050af254bfcce31a715fecdff6a23fd59609612e6e0ef263"
+                                    };
+        WfMessage message;
+        try {
+            message = WfMessage.Creator.compile(fieldValues);
+        } catch (WfException e) {
+            throw e;
+        }
+
+        /* Verify */
+        assertEquals("Message type should be correct", A, message.type);
+        assertEquals("Message type should be correct", fieldValues[4], message.type.getCode());
+        assertEquals("Number of fields should be equal to number of provided fields", fieldValues.length, message.getNoFields());
+        assertEquals("Number of fields should be equal to number of field names in set", message.getFieldNames().size(), message.getNoFields());
+        assertEquals("Serialization should be correct", messageSerialized, message.serialize());
+        assertEquals("Serialization from cache should be correct", messageSerialized, message.serialize());
+        assertTrue("Message should be valid", message.isValid());
+    }
+    /**
+     * Tests deserialization of authentication message
+     */
+    @Test
+    public void testAuthMessageDeserialization() throws WfException {
+        /* Setup */
+        final String messageSerialized = "WF100A000000000000000000000000000000000000000000000000000000000000000001https://organisation.int/whiteflag";
+        WfMessage message = WfMessage.Creator.deserialize(messageSerialized);
+
+        /* Verify */
+        assertEquals("Message type should be correct", A, message.type);
+        assertEquals("Number of fields should be equal to number of provided fields", 9, message.getNoFields());
+        assertEquals("Number of fields should be equal to number of field names in set", message.getFieldNames().size(), message.getNoFields());
+        assertEquals("Prefix should be correctly set", messageSerialized.substring(0, 2), message.get("Prefix"));
+        assertEquals("Version number should be correctly set", messageSerialized.substring(2, 3), message.get("Version"));
+        assertEquals("Encryption indicator should be correctly set", messageSerialized.substring(3, 4), message.get("EncryptionIndicator"));
+        assertEquals("Duress indicator should be correctly set", messageSerialized.substring(4, 5), message.get("DuressIndicator"));
+        assertEquals("Message code should be correctly set", messageSerialized.substring(5, 6), message.get("MessageCode"));
+        assertEquals("Reference indicator should be correctly set", messageSerialized.substring(6, 7), message.get("ReferenceIndicator"));
+        assertEquals("Referenced message should be correctly set", messageSerialized.substring(7, 71), message.get("ReferencedMessage"));
+        assertEquals("Verification method type should be correctly set", messageSerialized.substring(71, 72), message.get("VerificationMethod"));
+        assertEquals("Verification data should be correctly set", messageSerialized.substring(72), message.get("VerificationData"));
+        assertTrue("Message should be valid", message.isValid());
+    }
+    /**
+     * Tests decoding of authentication message
+     */
+    @Test
+    public void testAuthMessageDecoding() throws WfException {
+        /* Setup */
+        final String[] fieldValues = { "WF", "1", "0", "0", "A", "0", "0000000000000000000000000000000000000000000000000000000000000000",
+                                       "1", "https://organisation.int/whiteflag"
+                                    };
+        WfMessage message;
+        try {
+            message = WfMessage.Creator.decode("5746313020800000000000000000000000000000000000000000000000000000000000000000b43a3a38399d1797b7b933b0b734b9b0ba34b7b71734b73a17bbb434ba32b33630b380");
+        } catch (WfException e) {
+            throw e;
+        }
+
+        /* Verify */
+        assertEquals("Message type should be correct", A, message.type);
+        assertEquals("Number of fields should be equal to number of provided fields", fieldValues.length, message.getNoFields());
+        assertEquals("Number of fields should be equal to number of field names in set", message.getFieldNames().size(), message.getNoFields());
+        assertEquals("Prefix should be correctly set", fieldValues[0], message.get("Prefix"));
+        assertEquals("Version number should be correctly set", fieldValues[1], message.get("Version"));
+        assertEquals("Encryption indicator should be correctly set", fieldValues[2], message.get("EncryptionIndicator"));
+        assertEquals("Duress indicator should be correctly set", fieldValues[3], message.get("DuressIndicator"));
+        assertEquals("Message code should be correctly set", fieldValues[4], message.get("MessageCode"));
+        assertEquals("Reference indicator should be correctly set", fieldValues[5], message.get("ReferenceIndicator"));
+        assertEquals("Referenced message should be correctly set", fieldValues[6], message.get("ReferencedMessage"));
+        assertEquals("Subject code should be correctly set", fieldValues[7], message.get("VerificationMethod"));
+        assertEquals("DateTime should be correctly set", fieldValues[8], message.get("VerificationData"));
+        assertTrue("Message should be valid", message.isValid());
+    }
+    /**
+     * Tests invalid message data
+     */
+    @Test
+    public void testInvalidMessage() throws WfException {
+        /* Setup */
+        final String[] fieldValues = { "WF", "1", "0", "0", "X", "0", "0000000000000000000000000000000000000000000000000000000000000000",
+                                       "1", "b01218a30dd3c23d050af254bfcce31a715fecdff6a23fd59609612e6e0ef263"
+                                    };
+        /* Verify */
+        try {
+            WfMessage message = WfMessage.Creator.compile(fieldValues);
+            fail("Expected a WfException to be thrown");
+            assertFalse("Message should not be valid", message.isValid());
+        } catch (WfException e) {
+            assertTrue(e instanceof WfException);
+        }
+    }
+    /**
+     * Tests serialization of sign/signal message
+     */
+    @Test
+    public void testSignSignalMessageEncoding() throws WfException {
+        /* Setup */
+
+        final String messageEncoded = "57463130a6a1f7da7067d41891592131a12a60c9053b4eb0aefe6263385da9f5b789421e1d7401009841882148a800000114c1e596006f04c050eca6420084";
+        final String[] fieldValues = { "WF", "1", "0", "1", "M", "4", "3efb4e0cfa83122b242634254c1920a769d615dfcc4c670bb53eb6f12843c3ae",
+                                       "80", "2013-08-31T04:29:15Z", "P00D00H00M", "22", "+30.79658", "-037.82602", "8765", "3210", "042"
+                                    };
+        WfMessage message;
+        try {
+            message = WfMessage.Creator.compile(fieldValues);
+        } catch (WfException e) {
+            throw e;
+        }
+
+        /* Verify */
+        assertEquals("Metadata should be added", null, message.addMetadata("transactionHash", "a1b2c3"));
+        assertEquals("Metadata cannot be added twice", "a1b2c3", message.addMetadata("transactionHash", "d4e5f6"));
+        assertEquals("Metadata should be added", null, message.addMetadata("originatorAddress", "abc123"));
+        assertEquals("Metadata should return correct value", "abc123", message.getMetadata("originatorAddress"));
+        assertEquals("Metadata should have two keys", 2, message.getMetadataKeys().size());
+        assertEquals("Message type should be correct", M, message.type);
+        assertEquals("Number of fields should be equal to number of provided fields", fieldValues.length, message.getNoFields());
+        assertEquals("Number of fields should be equal to number of field names in set", message.getFieldNames().size(), message.getNoFields());
+        assertEquals("Encoding should be correct", messageEncoded, message.encode());
+        assertEquals("Encoding from cache should be correct", messageEncoded, message.encode());
+        assertTrue("Message should be valid", message.isValid());
+    }
+    /**
+     * Tests decoding of sign/signal message
+     */
+    @Test
+    public void testSignSignalMessageDecoding() throws WfException {
+        /* Setup */
+        final String messageEncoded = "57463130a6a1f7da7067d41891592131a12a60c9053b4eb0aefe6263385da9f5b789421e1d7401009841882148a800000114c1e596006f04c050eca6420084";
+        final String[] fieldValues = { "WF", "1", "0", "1", "M", "4", "3efb4e0cfa83122b242634254c1920a769d615dfcc4c670bb53eb6f12843c3ae",
+                                       "80", "2013-08-31T04:29:15Z", "P00D00H00M", "22", "+30.79658", "-037.82602", "8765", "3210", "042"
+                                    };
+        WfMessage message;
+        try {
+            message = WfMessage.Creator.decode(messageEncoded);
+        } catch (WfException e) {
+            throw e;
+        }
+        /* Verify */
+        assertEquals("Message type should be correct", M, message.type);
+        assertEquals("Number of fields should be equal to number of provided fields", fieldValues.length, message.getNoFields());
+        assertEquals("Number of fields should be equal to number of field names in set", message.getFieldNames().size(), message.getNoFields());
+        assertEquals("Prefix should be correctly set", fieldValues[0], message.get("Prefix"));
+        assertFalse("Should not be able to change version field", message.header.set("Version", "2"));
+        assertEquals("Version number should be correctly set", fieldValues[1], message.get("Version"));
+        assertEquals("Encryption indicator should be correctly set", fieldValues[2], message.get("EncryptionIndicator"));
+        assertEquals("Duress indicator should be correctly set", fieldValues[3], message.get("DuressIndicator"));
+        assertEquals("Message code should be correctly set", fieldValues[4], message.get("MessageCode"));
+        assertEquals("Reference indicator should be correctly set", fieldValues[5], message.get("ReferenceIndicator"));
+        assertEquals("Referenced message should be correctly set", fieldValues[6], message.get("ReferencedMessage"));
+        assertEquals("Subject code should be correctly set", fieldValues[7], message.get("SubjectCode"));
+        assertEquals("DateTime should be correctly set", fieldValues[8], message.get("DateTime"));
+        assertEquals("Duration should be correctly set", fieldValues[9], message.get("Duration"));
+        assertEquals("Object code  should be correctly set", fieldValues[10], message.get("ObjectType"));
+        assertEquals("Latitude should be correctly set", fieldValues[11], message.get("ObjectLatitude"));
+        assertEquals("Longitude should be correctly set", fieldValues[12], message.get("ObjectLongitude"));
+        assertEquals("Size dimention 1 should be correctly set", fieldValues[13], message.get("ObjectSizeDim1"));
+        assertEquals("Size dimention 2 should be correctly set", fieldValues[14], message.get("ObjectSizeDim2"));
+        assertEquals("Orientation should be correctly set", fieldValues[15], message.get("ObjectOrientation"));
+        assertTrue("Message should be valid", message.isValid());
+    }
+    /**
+     * Tests test message
+     */
+    @Test
+    public void testTestMessage() throws WfException {
+        /* Setup */
+        final String messageSerialized = "WF101T33efb4e0cfa83122b242634254c1920a769d615dfcc4c670bb53eb6f12843c3aeM802013-08-31T04:29:15ZP00D00H00M22+30.79658-037.8260287653210042";
+        final String[] fieldValues = { "WF", "1", "0", "1", "T", "3", "3efb4e0cfa83122b242634254c1920a769d615dfcc4c670bb53eb6f12843c3ae",
+                                       "M", "80", "2013-08-31T04:29:15Z", "P00D00H00M", "22", "+30.79658", "-037.82602", "8765", "3210", "042"
+                                    };
+        WfMessage message;
+        try {
+            message = WfMessage.Creator.compile(fieldValues);
+        } catch (WfException e) {
+            throw e;
+        }
+        // Encode
+        String messageEncoded;
+        try {
+            messageEncoded = message.encode();
+        } catch (WfException e) {
+            throw e;
+        }
+        // Decode
+        WfMessage messageDecoded;
+        try {
+            messageDecoded = WfMessage.Creator.decode(messageEncoded);
+        } catch (WfException e) {
+            throw e;
+        }
+
+        /* Verify */
+        assertEquals("Should have no metadata", null, message.getMetadata("transactionHash"));
+        assertEquals("Message type should be correct", T, message.type);
+        assertEquals("Decoded message type should be correct", T, messageDecoded.type);
+        assertEquals("Serialization should be correct", messageSerialized, message.serialize());
+        assertEquals("Serialization from cache should be identical", messageDecoded.serialize(), message.serialize());
+        assertEquals("Number of fields should be equal to number of provided fields", fieldValues.length, message.getNoFields());
+        assertEquals("Number of fields should be equal to number of decoded field names in set", message.getFieldNames().size(), messageDecoded.getNoFields());
+        assertEquals("Prefix should be correctly set", fieldValues[0], message.get("Prefix"));
+        assertEquals("Prefix should be correctly set in decoded message", fieldValues[0], messageDecoded.get("Prefix"));
+        assertEquals("Version number should be correctly set", fieldValues[1], message.get("Version"));
+        assertEquals("Encryption indicator should be correctly set", fieldValues[2], message.get("EncryptionIndicator"));
+        assertEquals("Duress indicator should be correctly set", fieldValues[3], message.get("DuressIndicator"));
+        assertEquals("Message code should be correctly set", fieldValues[4], message.get("MessageCode"));
+        assertEquals("Reference indicator should be correctly set", fieldValues[5], message.get("ReferenceIndicator"));
+        assertFalse("Should not be able to change reference indicator field", message.header.set("ReferenceIndicator", "6"));
+        assertEquals("Referenced message should be correctly set", fieldValues[6], message.get("ReferencedMessage"));
+        assertEquals("Referenced message should be correctly set in decoded message", fieldValues[6], messageDecoded.get("ReferencedMessage"));
+        assertEquals("Pseudo message code should be correctly set", fieldValues[7], message.get("PseudoMessageCode"));
+        assertEquals("Pseudo message code should be correctly set in decoded message", fieldValues[7], messageDecoded.get("PseudoMessageCode"));
+        assertEquals("Subject code should be correctly set", fieldValues[8], message.get("SubjectCode"));
+        assertEquals("DateTime should be correctly set", fieldValues[9], message.get("DateTime"));
+        assertEquals("Duration should be correctly set", fieldValues[10], message.get("Duration"));
+        assertEquals("Object code  should be correctly set", fieldValues[11], message.body.get("ObjectType"));
+        assertEquals("Latitude should be correctly set", fieldValues[12], message.get("ObjectLatitude"));
+        assertEquals("Longitude should be correctly set", fieldValues[13], message.get("ObjectLongitude"));
+        assertEquals("Size dimention 1 should be correctly set", fieldValues[14], message.get("ObjectSizeDim1"));
+        assertEquals("Size dimention 2 should be correctly set", fieldValues[15], message.get("ObjectSizeDim2"));
+        assertEquals("Orientation should be correctly set in decoded message", fieldValues[16], messageDecoded.body.get("ObjectOrientation"));
+        assertTrue("Message should be valid", message.isValid());
+        assertTrue("Decoded message should be valid", messageDecoded.isValid());
+
+        /* Verify metadata */
+        assertEquals("Metadata should be added", null, messageDecoded.addMetadata("transactionHash", "a1b2c3"));
+        assertEquals("Metadata cannot be added twice", "a1b2c3", messageDecoded.addMetadata("transactionHash", "d4e5f6"));
+        assertEquals("Metadata should be added", null, messageDecoded.addMetadata("originatorAddress", "abc123"));
+        assertEquals("Metadata should return correct value", "abc123", messageDecoded.getMetadata("originatorAddress"));
+        assertEquals("Metadata should have two keys", 2, messageDecoded.getMetadataKeys().size());
+    }
+    /**
+     * Tests compilation of request message
+     */
+    @Test
+    public void testRequestMessage() throws WfException {
+        /* Setup */
+        final String messageSerialized = "WF101Q13efb4e0cfa83122b242634254c1920a769d615dfcc4c670bb53eb6f12843c3ae802013-08-31T04:29:15ZP01D00H00M22+31.79658-033.826028799321000010022003";
+        final String[] fieldValues = { "WF", "1", "0", "1", "Q", "1", "3efb4e0cfa83122b242634254c1920a769d615dfcc4c670bb53eb6f12843c3ae",
+                                       "80", "2013-08-31T04:29:15Z", "P01D00H00M", "22", "+31.79658", "-033.82602", "8799", "3210", "000",
+                                       "10", "02", "20", "03"
+                                    };
+        WfMessage message;
+        try {
+            message = WfMessage.Creator.compile(fieldValues);
+        } catch (WfException e) {
+            throw e;
+        }
+        // Encode
+        String messageEncoded;
+        try {
+            messageEncoded = message.encode();
+        } catch (WfException e) {
+            throw e;
+        }
+        // Decode
+        WfMessage messageDecoded;
+        try {
+            messageDecoded = WfMessage.Creator.decode(messageEncoded);
+        } catch (WfException e) {
+            throw e;
+        }
+
+        /* Verify */
+        assertEquals("Message type should be correct", Q, message.type);
+        assertEquals("Decoded message type should be correct", Q, messageDecoded.type);
+        assertEquals("Serialization should be correct", messageSerialized, message.serialize());
+        assertEquals("Serialization from cache should be identical", messageDecoded.serialize(), message.serialize());
+        assertEquals("Number of fields should be equal to number of provided fields", fieldValues.length, message.getNoFields());
+        assertEquals("Number of decoded fields should be equal to number of original field names in set", messageDecoded.getFieldNames().size(), message.getNoFields());
+        assertEquals("Prefix should be correctly set", fieldValues[0], message.get("Prefix"));
+        assertEquals("Version number should be correctly set", fieldValues[1], message.get("Version"));
+        assertEquals("Encryption indicator should be correctly set", fieldValues[2], message.get("EncryptionIndicator"));
+        assertEquals("Duress indicator should be correctly set", fieldValues[3], message.get("DuressIndicator"));
+        assertEquals("Message code should be correctly set", fieldValues[4], message.get("MessageCode"));
+        assertEquals("Reference indicator should be correctly set", fieldValues[5], message.get("ReferenceIndicator"));
+        assertEquals("Referenced message should be correctly set", fieldValues[6], message.get("ReferencedMessage"));
+        assertEquals("Subject code should be correctly set", fieldValues[7], message.get("SubjectCode"));
+        assertEquals("DateTime should be correctly set", fieldValues[8], message.get("DateTime"));
+        assertEquals("Duration should be correctly set", fieldValues[9], message.get("Duration"));
+        assertEquals("Object code  should be correctly set", fieldValues[10], message.get("ObjectType"));
+        assertEquals("Latitude should be correctly set", fieldValues[11], message.get("ObjectLatitude"));
+        assertEquals("Longitude should be correctly set", fieldValues[12], message.get("ObjectLongitude"));
+        assertEquals("Size dimention 1 should be correctly set", fieldValues[13], message.get("ObjectSizeDim1"));
+        assertEquals("Size dimention 2 should be correctly set", fieldValues[14], message.get("ObjectSizeDim2"));
+        assertEquals("Orientation should be correctly set", fieldValues[15], message.get("ObjectOrientation"));
+        assertEquals("Request object type 1 is correctly set", fieldValues[16], message.get("ObjectType1"));
+        assertEquals("Request object type 1 quantity is correctly set", fieldValues[17], message.get("ObjectType1Quant"));
+        assertEquals("Request object type 2 is correctly set", fieldValues[18], message.get("ObjectType2"));
+        assertEquals("Request object type 2 quantity is correctly set", fieldValues[19], message.get("ObjectType2Quant"));
+        assertTrue("Message header should be valid", message.header.isValid());
+        assertTrue("Message body be valid", message.body.isValid());
+        assertTrue("Message should be valid", message.isValid());
+        assertTrue("Decoded message should be valid", messageDecoded.isValid());
+    }
+    /**
+     * Tests serialization of free text message
+     */
+    @Test
+    public void testFreeTextMessage() throws WfException {
+        /* Setup */
+        WfMessage message1 = WfMessage.Creator.deserialize("WF100F5f6c1e1ed8950b137bb9e0edcf21593d62c03a7fb39dacfd554c593f72c8942dfWhiteflag test message!");
+        WfMessage message2 = WfMessage.Creator.decode("57463130232fb60f0f6c4a8589bddcf076e790ac9eb1601d3fd9ced67eaaa62c9fb9644a16fabb434ba32b33630b3903a32b9ba1036b2b9b9b0b3b2908");
+
+        /* Verify */
+        assertEquals("Message type should be correct", F, message1.type);
+        assertEquals("Message type should be correct", F, message2.type);
+        assertEquals("Number of fields should be equal", message1.getNoFields(), message2.getNoFields());
+        assertEquals("Prefix should be identical", message1.get("Prefix"), message2.get("Prefix"));
+        assertEquals("Version number should be identical", message1.get("Version"), message2.get("Version"));
+        assertFalse("Should not be able to change encryption indicator field", message1.header.set("EncryptionIndicator", "2"));
+        assertEquals("Encryption indicator should be identical", message1.get("EncryptionIndicator"), message2.get("EncryptionIndicator"));
+        assertEquals("Duress indicator should be identical", message1.get("DuressIndicator"), message2.get("DuressIndicator"));
+        assertEquals("Message code should be identical", message1.get("MessageCode"), message2.get("MessageCode"));
+        assertEquals("Reference indicator should be identical", message1.get("ReferenceIndicator"), message2.get("ReferenceIndicator"));
+        assertEquals("Referenced message should be identical", message1.get("ReferencedMessage"), message2.get("ReferencedMessage"));
+        assertFalse("Should not be able to change text field", message2.body.set("Text", "alternate text"));
+        assertEquals("Text fields should be identical", message1.get("Text"), message2.get("Text"));
+        assertTrue("Message should be valid", message1.isValid());
+        assertTrue("Message should be valid", message2.isValid());
+    }
+    /**
+     * Tests JSON serialization
+     */
+    @Test
+    public void testJsonSerialization() throws WfException {
+        /* Setup */
+        WfMessage message1 = WfMessage.Creator.deserialize("WF100F5f6c1e1ed8950b137bb9e0edcf21593d62c03a7fb39dacfd554c593f72c8942dfWhiteflag test message!");
+        String jsonMessageStr = message1.toJson();
+        WfMessage message2 = WfMessage.Creator.deserializeJson(jsonMessageStr);
+
+        /* Verify */
+        assertEquals("Message type should be identical", message1.type, message2.type);
+        assertEquals("Number of fields should be equal", message1.getNoFields(), message2.getNoFields());
+        assertEquals("Prefix should be identical", message1.get("Prefix"), message2.get("Prefix"));
+        assertEquals("Version number should be identical", message1.get("Version"), message2.get("Version"));
+        assertFalse("Should not be able to change encryption indicator field", message1.header.set("EncryptionIndicator", "2"));
+        assertEquals("Encryption indicator should be identical", message1.get("EncryptionIndicator"), message2.get("EncryptionIndicator"));
+        assertEquals("Duress indicator should be identical", message1.get("DuressIndicator"), message2.get("DuressIndicator"));
+        assertEquals("Message code should be identical", message1.get("MessageCode"), message2.get("MessageCode"));
+        assertEquals("Reference indicator should be identical", message1.get("ReferenceIndicator"), message2.get("ReferenceIndicator"));
+        assertEquals("Referenced message should be identical", message1.get("ReferencedMessage"), message2.get("ReferencedMessage"));
+        assertFalse("Should not be able to change text field", message2.body.set("Text", "alternate text"));
+        assertEquals("Text fields should be identical", message1.get("Text"), message2.get("Text"));
+        assertTrue("Message should be valid", message1.isValid());
+        assertTrue("Message should be valid", message2.isValid());
+    }
+    /**
+     * Tests JSON deserialization
+     */
+    @Test
+    public void testJsonDeserialization() throws WfException {
+        /* Setup */
+        String messageStr = "WF100F5f6c1e1ed8950b137bb9e0edcf21593d62c03a7fb39dacfd554c593f72c8942dfWhiteflag test message!";
+        String jsonMessageStr = "{\"MetaHeader\":{},\"MessageHeader\":{\"Prefix\":\"WF\",\"Version\":\"1\",\"EncryptionIndicator\":\"0\",\"DuressIndicator\":\"0\",\"MessageCode\":\"F\",\"ReferenceIndicator\":\"5\",\"ReferencedMessage\":\"f6c1e1ed8950b137bb9e0edcf21593d62c03a7fb39dacfd554c593f72c8942df\"},\"MessageBody\":{\"Text\":\"Whiteflag test message!\"}}";
+        WfMessage message = WfMessage.Creator.deserializeJson(jsonMessageStr);
+
+        /* Verify */
+        assertEquals("Should have no metadata", null, message.getMetadata("transactionHash"));
+        assertEquals("Number of fields should be equal to number of field names in set", message.getFieldNames().size(), message.getNoFields());
+        assertEquals("Prefix should be correctly set", "WF", message.get("Prefix"));
+        assertTrue("Version field should be present", message.getFieldNames().contains("Version"));
+        assertTrue("Encryption indicator field should be present", message.getFieldNames().contains("EncryptionIndicator"));
+        assertEquals("Free text should be correctly set", "Whiteflag test message!", message.body.get("Text"));
+        assertFalse("Should not be able to change text field", message.body.set("Text", "alternate text"));
+        assertEquals("Serialization should be correct", messageStr, message.toString());
+    }
+}