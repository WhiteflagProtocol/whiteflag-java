--- conflicted
+++ resolved
@@ -1,415 +1,407 @@
-/*
- * Whiteflag Java Library
- */
-package org.whiteflag.protocol.core;
-
-import java.util.Map;
-import java.util.Set;
-import java.util.HashMap;
-import java.util.HashSet;
-
-/**
- * Whiteflag message segment class
- * 
- * </p> This is a class representing a segment of a Whiteflag message, such as a
- * the message header or the message body. A message segment contains a number of
- * message fields, depending on the part and the type of the message. The fields
- * should be ordered without missing or overlapping bytes.
- */
-public class WfMessageSegment {
-
-    /* PROPERTIES */
-
-    /**
-     * Array of fields in this message segment
-     */
-    private WfMessageField[] fields;
-
-    /**
-     * Deserialisation, decoding and copying cursor
-     */
-    private int cursor = 0;
-
-    /* CONSTRUCTOR */
-
-    /**
-     * Constructs a new Whiteflag message segment from a {@link WfMessageField} array, without copying field values
-     * @param fields an array of {@link WfMessageField}s
-     */
-    public WfMessageSegment(final WfMessageField[] fields) {
-        this.fields = new WfMessageField[fields.length];
-        for (int i=0; i < fields.length; i++) {
-            this.fields[i] = new WfMessageField(fields[i]);
-        }
-    }
-
-    /**
-     * Constructs a new Whiteflag message segment from another message segment, also copying values
-     * @param segment the {@link WfMessageSegment} to create the new segment from
-     */
-    public WfMessageSegment(final WfMessageSegment segment) {
-        this.fields = new WfMessageField[segment.getNoFields()];
-        for (; cursor < this.fields.length; cursor++) {
-            this.fields[cursor] = new WfMessageField(segment.getField(cursor));
-            this.fields[cursor].set(segment.get(cursor));
-        }
-    }
-
-    /* PUBLIC METHODS: basic object interface */
-
-    /**
-     * Returns the message segment as a concatinated string of field values
-     * @return String with serialized message segment
-     */
-    @Override
-    public final String toString() {
-        String string;
-        try {
-            string = this.serialize();
-        } catch (WfCoreException e) {
-            return "";
-        }
-        return string; 
-    }
-
-    /* PUBLIC METHODS: metadata & validators */
-
-    /**
-     * Checks if all fields of this message segment contain valid data
-     * @return TRUE if message segment contains valid data, else FALSE
-     */
-    public final Boolean isValid() {
-        int byteCursor = fields[0].startByte;
-        for (WfMessageField field : fields) {
-            // Fields should be ordered without missing or overlapping bytes
-            if (field.startByte != byteCursor) {
-                throw new RuntimeException("Invalid field order: " + field.name + " field is defined at byte " + field.startByte + ", but is at byte " + byteCursor);
-                //return false;
-            }
-            byteCursor = field.endByte;
-            // Field should be valid
-            if (Boolean.FALSE.equals(field.isValid())) return false;
-        }
-        return true;
-    }
-
-    /**
-     * Checks if the specified field contains valid data
-     * @param fieldname String with the name of the field
-     * @return TRUE if the field contains valid data, else FALSE
-     */
-    public final Boolean isValid(final String fieldname) {
-        for (WfMessageField field : fields) {
-            if (fieldname.equals(field.name)) {
-                return field.isValid();
-            }
-        }
-        return false;
-    }
-
-    /**
-     * Checks if the provided data is valid for the specified field
-     * @param fieldname String with the name of the field
-     * @param data String with the value to be checked
-     * @return TRUE if the field contains valid data, else FALSE
-     */
-    public final Boolean isValid(final String fieldname, final String data) {
-        for (WfMessageField field : fields) {
-            if (fieldname.equals(field.name)) {
-                return field.isValid(data);
-            }
-        }
-        return false;
-    }
-
-    /**
-     * Gets the number of fields in this message segment
-     * @return integer with the number of fields
-     */
-    public final int getNoFields() {
-        return this.fields.length;
-    }
-
-    /**
-     * Returns the field names of the message segment
-     * @return a string set with all field names
-     */
-    public Set<String> getFieldNames() {
-        Set<String> names = new HashSet<>();
-        for (WfMessageField field : fields) {
-            names.add(field.name);
-        }
-        return names;
-    }
-
-    /* PUBLIC METHODS: getters & setters */
-
-    /**
-     * Gets the value of the field specified by name
-     * @param fieldname String with the name of the requested field
-     * @return String with the field value, or NULL if field does not exist
-     */
-    public final String get(final String fieldname) {
-        for (WfMessageField field : fields) {
-            if (fieldname.equals(field.name)) return field.get();
-        }
-        return null;
-    }
-
-    /**
-     * Gets the value of the field specified by index
-     * @param index integer with the index of the requested field; negative index counts back from last field
-     * @return String with the field value, or NULL if it does not exist
-     */
-    public final String get(final int index) {
-        if (index >= 0 && index < fields.length) {
-            return fields[index].get();
-        }
-        if (index < 0 && (fields.length + index) >= 0) {
-            return fields[fields.length + index].get();
-        }
-        return null;
-    }
-
-    /**
-     * Sets the value of the specified field in the message segment
-     * @param fieldname String with the name of the field
-     * @param data String with data to be set as the field value
-     * @return TRUE if field value is set, FALSE if field does not exits, isalready set, or data is invalid
-     */
-    public final Boolean set(final String fieldname, final String data) {
-        for (WfMessageField field : fields) {
-            if (fieldname.equals(field.name)) return field.set(data);
-        }
-        return false;
-    }
-
-    /**
-     * Sets the value of the field specified by its index in the message segment
-     * @param index integer with the index of the requested field; negative index counts back from last field
-     * @param data String with data to be set as the field value
-     * @return TRUE if the data was valid and the field value is set, else FALSE
-     */
-    public final Boolean set(final int index, final String data) {
-        if (index >= 0 && index < fields.length) {
-            return fields[index].set(data);
-        }
-        if (index < 0 && (fields.length + index) >= 0) {
-            return fields[fields.length + index].set(data);
-        }
-        return false;
-    }
-
-    /* PUBLIC METHODS: mapping */
-
-    /**
-     * Gets a fieldname-to-value mapping of this message segment
-     * @return a fieldname-to-value mapping
-     */
-    public final Map<String, String> toMap() {
-        Map<String, String> map = new HashMap<>(this.fields.length + 1, 1);
-        for (WfMessageField field : fields) {
-            map.put(field.name, field.get());
-        }
-        return map;
-    }
-
-    /**
-     * Sets all field values of this segment from a fieldname-to-value mapping
-     * @param map a fieldname-to-value mapping
-     * @return TRUE if all field values in this segment were correctly set, else FALSE
-    */
-    public final Boolean setAll(final Map<String, String> map) {
-        map.forEach(this::set);
-        return this.isValid();
-    }
-
-    /**
-     * Sets all field values of this segment with values from an array
-     * @param data Array of strings with with data to be set as the field values
-     * @param index integer indicating where to start in the data array
-     * @return TRUE if the data was valid and all field values are set
-     * @throws WfCoreException if the provided data is invalid
-     */
-    public final Boolean setAll(final String[] data, final int index) throws WfCoreException {
-        int nFields = data.length - index;
-        if (fields.length == 0 || nFields < fields.length) {
-            throw new WfCoreException("Message segment has " + fields.length + " fields, but received data for " + nFields + " fields");
-        }
-        for (; cursor < this.fields.length; cursor++) {
-            final int i = index + cursor;
-            if (Boolean.FALSE.equals(fields[cursor].set(data[i]))) {
-                throw new WfCoreException(fields[cursor].debugString() + " already set or invalid data in array at item " + i + ": " + data[i]);
-            }
-        }
-        return this.isValid();
-    }
-
-    /* PROTECTED METHODS: operations */
-
-    /**
-     * Serializes this message segment
-     * @return a string with the serialized message segment
-     * @throws WfCoreException if the message cannot be serialized
-     */
-    protected final String serialize() throws WfCoreException {
-        int byteCursor = fields[0].startByte;
-        StringBuilder s = new StringBuilder();
-
-        for (WfMessageField field : fields) {
-            if (field.startByte != byteCursor) {
-                throw new WfCoreException("Invalid field order while serializing: did not expect field " + field.name + " at byte " + byteCursor);
-            }
-            s.append(field.get());
-            byteCursor = field.endByte;
-        }
-        return s.toString();
-    }
-
-    /**
-     * Deserializes this message segment from the provided serialized message
-     * @param messageStr String with the serialized message
-     * @param startByte the byte position where this segment starts in the serialized message
-     * @return the byte position where this segment ends in the serialized message
-     */
-    protected final int deserialize(final String messageStr, final int startByte) throws WfCoreException {
-        int byteCursor = startByte;
-        for (; cursor < this.fields.length; cursor++) {
-            String value;
-
-            // Get field value from serialized message part
-            if (fields[cursor].endByte < 0) {
-                value = messageStr.substring(fields[cursor].startByte);
-            } else {
-                value = messageStr.substring(fields[cursor].startByte, fields[cursor].endByte);
-            }
-            // Set the field value and check result
-            if (Boolean.FALSE.equals(fields[cursor].set(value))) {
-                throw new WfCoreException(fields[cursor].debugString() + " already set or invalid data in serialized message at byte " + byteCursor + ": " + value);
-            }
-            // Move to next field in serialized message
-            byteCursor = fields[cursor].endByte;
-        }
-        return byteCursor;
-    }
-
-    /**
-     * Encodes this message segment
-     * @return a string with the serialized message segment
-     * @throws WfCoreException if the message cannot be encoded
-     */
-    protected final WfBinaryString encode() throws WfCoreException {
-        int byteCursor = fields[0].startByte;
-        WfBinaryString messageBinStr = new WfBinaryString();
-        
-        for (WfMessageField field : fields) {
-            if (field.startByte != byteCursor) {
-                throw new WfCoreException("Invalid field order while encoding: did not expect field " + field.name + " at byte " + byteCursor);
-            }
-            messageBinStr.append(field.encode());
-            byteCursor = field.endByte;
-        }
-        return messageBinStr;
-    }
-
-    /**
-     * Decodes this message segment from the provided encoded message
-     * @param messageBinStr {@link WfBinaryString} with the encoded message
-     * @param startBit the bit position where this segment starts in the encoded message
-     * @return the bit position where this segment ends in the encoded message
-     */
-    protected final int decode(final WfBinaryString messageBinStr, final int startBit) throws WfCoreException {
-        int bitCursor = startBit;
-        for (; cursor < this.fields.length; cursor++) {
-            final int endBit = bitCursor + fields[cursor].bitLength();
-            String value;
-            
-            // Decode the field from the encoded message part
-            if (fields[cursor].endByte < 0) {
-                value = fields[cursor].decode(messageBinStr.sub(bitCursor));
-            } else {
-                value = fields[cursor].decode(messageBinStr.sub(bitCursor, endBit));
-            }
-            // Set the field value
-            if (Boolean.FALSE.equals(fields[cursor].set(value))) {
-                throw new WfCoreException(fields[cursor].debugString() + " already set or invalid data in encoded binary message at bit " + bitCursor + ": " + value);
-            }
-            // Move to next field in encoded message
-            bitCursor = endBit;
-        }
-        return bitCursor;
-    }
-
-    /* PROTECTED METHODS: object operations */
-
-    /**
-     * Appends additional fields to this message segment if constructing complex message bodies
-     * @param segment {@link WfMessageSegment} to be added to the message segment
-     * @return The updated message segment object
-     */
-    protected final WfMessageSegment append(final WfMessageSegment segment) {
-        // Create new field array and fill with original fields from this segment
-        WfMessageField[] newFields = new WfMessageField[this.getNoFields() + segment.getNoFields()];
-        System.arraycopy(this.fields, 0, newFields, 0, this.fields.length);
-
-        // Check ending and starting bytes of both segments
-<<<<<<< HEAD
-        final int shift = this.getField(-1).endByte - segment.getField(0).startByte;
-
-=======
-        WfMessageField endField = this.getField(-1);
-        WfMessageField startField = segment.getField(0); 
-        int shift = 0;
-        if (endField != null && startField != null) {
-            shift = endField.endByte - startField.startByte;
-        }
->>>>>>> 42f163a1
-        // Add new fields from other segment with shifted start and end byte to array
-        int i = this.fields.length;
-        for (WfMessageField field : segment.getAllFields()) {
-            newFields[i] = new WfMessageField(field, shift);
-            i++;
-        }
-        // Set the fields with new field array, update cursor if all fields are valid and return this object
-        this.fields = newFields;
-        if (cursor != 0 && Boolean.TRUE.equals(this.isValid())) {
-            cursor = this.fields.length;
-        }
-        return this;
-    }
-
-    /**
-     * Gets the field specified by name
-     * @param fieldname String with the name of the requested field
-     * @return the requested {@link WfMessageField}, or NULL if it does not exist
-     */
-    protected final WfMessageField getField(final String fieldname) {
-        for (WfMessageField field : fields) {
-            if (fieldname.equals(field.name)) return field;
-        }
-        return null;
-    }
-
-    /**
-     * Gets the field specified by index
-     * @param index integer with the index of the requested field; negative index counts back from last field
-     * @return the requested {@link WfMessageField}, or NULL if it does not exist
-     */
-    protected final WfMessageField getField(final int index) {
-        if (index >= 0 && index < fields.length) {
-            return fields[index];
-        }
-        if (index < 0 && (fields.length + index) >= 0) {
-            return fields[fields.length + index];
-        }
-        return null;
-    }
-
-    /**
-     * Gets all fields from this message segment
-     * @return Array of {@link WfMessageField}
-     */
-    protected final WfMessageField[] getAllFields() {
-        return this.fields;
-    }
-}
+/*
+ * Whiteflag Java Library
+ */
+package org.whiteflag.protocol.core;
+
+import java.util.Map;
+import java.util.Set;
+import java.util.HashMap;
+import java.util.HashSet;
+
+/**
+ * Whiteflag message segment class
+ * 
+ * </p> This is a class representing a segment of a Whiteflag message, such as a
+ * the message header or the message body. A message segment contains a number of
+ * message fields, depending on the part and the type of the message. The fields
+ * should be ordered without missing or overlapping bytes.
+ */
+public class WfMessageSegment {
+
+    /* PROPERTIES */
+
+    /**
+     * Array of fields in this message segment
+     */
+    private WfMessageField[] fields;
+
+    /**
+     * Deserialisation, decoding and copying cursor
+     */
+    private int cursor = 0;
+
+    /* CONSTRUCTOR */
+
+    /**
+     * Constructs a new Whiteflag message segment from a {@link WfMessageField} array, without copying field values
+     * @param fields an array of {@link WfMessageField}s
+     */
+    public WfMessageSegment(final WfMessageField[] fields) {
+        this.fields = new WfMessageField[fields.length];
+        for (int i=0; i < fields.length; i++) {
+            this.fields[i] = new WfMessageField(fields[i]);
+        }
+    }
+
+    /**
+     * Constructs a new Whiteflag message segment from another message segment, also copying values
+     * @param segment the {@link WfMessageSegment} to create the new segment from
+     */
+    public WfMessageSegment(final WfMessageSegment segment) {
+        this.fields = new WfMessageField[segment.getNoFields()];
+        for (; cursor < this.fields.length; cursor++) {
+            this.fields[cursor] = new WfMessageField(segment.getField(cursor));
+            this.fields[cursor].set(segment.get(cursor));
+        }
+    }
+
+    /* PUBLIC METHODS: basic object interface */
+
+    /**
+     * Returns the message segment as a concatinated string of field values
+     * @return String with serialized message segment
+     */
+    @Override
+    public final String toString() {
+        String string;
+        try {
+            string = this.serialize();
+        } catch (WfCoreException e) {
+            return "";
+        }
+        return string; 
+    }
+
+    /* PUBLIC METHODS: metadata & validators */
+
+    /**
+     * Checks if all fields of this message segment contain valid data
+     * @return TRUE if message segment contains valid data, else FALSE
+     */
+    public final Boolean isValid() {
+        int byteCursor = fields[0].startByte;
+        for (WfMessageField field : fields) {
+            // Fields should be ordered without missing or overlapping bytes
+            if (field.startByte != byteCursor) return false;
+            byteCursor = field.endByte;
+            // Field should be valid
+            if (Boolean.FALSE.equals(field.isValid())) return false;
+        }
+        return true;
+    }
+
+    /**
+     * Checks if the specified field contains valid data
+     * @param fieldname String with the name of the field
+     * @return TRUE if the field contains valid data, else FALSE
+     */
+    public final Boolean isValid(final String fieldname) {
+        for (WfMessageField field : fields) {
+            if (fieldname.equals(field.name)) {
+                return field.isValid();
+            }
+        }
+        return false;
+    }
+
+    /**
+     * Checks if the provided data is valid for the specified field
+     * @param fieldname String with the name of the field
+     * @param data String with the value to be checked
+     * @return TRUE if the field contains valid data, else FALSE
+     */
+    public final Boolean isValid(final String fieldname, final String data) {
+        for (WfMessageField field : fields) {
+            if (fieldname.equals(field.name)) {
+                return field.isValid(data);
+            }
+        }
+        return false;
+    }
+
+    /**
+     * Gets the number of fields in this message segment
+     * @return integer with the number of fields
+     */
+    public final int getNoFields() {
+        return this.fields.length;
+    }
+
+    /**
+     * Returns the field names of the message segment
+     * @return a string set with all field names
+     */
+    public Set<String> getFieldNames() {
+        Set<String> names = new HashSet<>();
+        for (WfMessageField field : fields) {
+            names.add(field.name);
+        }
+        return names;
+    }
+
+    /* PUBLIC METHODS: getters & setters */
+
+    /**
+     * Gets the value of the field specified by name
+     * @param fieldname String with the name of the requested field
+     * @return String with the field value, or NULL if field does not exist
+     */
+    public final String get(final String fieldname) {
+        for (WfMessageField field : fields) {
+            if (fieldname.equals(field.name)) return field.get();
+        }
+        return null;
+    }
+
+    /**
+     * Gets the value of the field specified by index
+     * @param index integer with the index of the requested field; negative index counts back from last field
+     * @return String with the field value, or NULL if it does not exist
+     */
+    public final String get(final int index) {
+        if (index >= 0 && index < fields.length) {
+            return fields[index].get();
+        }
+        if (index < 0 && (fields.length + index) >= 0) {
+            return fields[fields.length + index].get();
+        }
+        return null;
+    }
+
+    /**
+     * Sets the value of the specified field in the message segment
+     * @param fieldname String with the name of the field
+     * @param data String with data to be set as the field value
+     * @return TRUE if field value is set, FALSE if field does not exits, isalready set, or data is invalid
+     */
+    public final Boolean set(final String fieldname, final String data) {
+        for (WfMessageField field : fields) {
+            if (fieldname.equals(field.name)) return field.set(data);
+        }
+        return false;
+    }
+
+    /**
+     * Sets the value of the field specified by its index in the message segment
+     * @param index integer with the index of the requested field; negative index counts back from last field
+     * @param data String with data to be set as the field value
+     * @return TRUE if the data was valid and the field value is set, else FALSE
+     */
+    public final Boolean set(final int index, final String data) {
+        if (index >= 0 && index < fields.length) {
+            return fields[index].set(data);
+        }
+        if (index < 0 && (fields.length + index) >= 0) {
+            return fields[fields.length + index].set(data);
+        }
+        return false;
+    }
+
+    /* PUBLIC METHODS: mapping */
+
+    /**
+     * Gets a fieldname-to-value mapping of this message segment
+     * @return a fieldname-to-value mapping
+     */
+    public final Map<String, String> toMap() {
+        Map<String, String> map = new HashMap<>(this.fields.length + 1, 1);
+        for (WfMessageField field : fields) {
+            map.put(field.name, field.get());
+        }
+        return map;
+    }
+
+    /**
+     * Sets all field values of this segment from a fieldname-to-value mapping
+     * @param map a fieldname-to-value mapping
+     * @return TRUE if all field values in this segment were correctly set, else FALSE
+    */
+    public final Boolean setAll(final Map<String, String> map) {
+        map.forEach(this::set);
+        return this.isValid();
+    }
+
+    /**
+     * Sets all field values of this segment with values from an array
+     * @param data Array of strings with with data to be set as the field values
+     * @param index integer indicating where to start in the data array
+     * @return TRUE if the data was valid and all field values are set
+     * @throws WfCoreException if the provided data is invalid
+     */
+    public final Boolean setAll(final String[] data, final int index) throws WfCoreException {
+        int nFields = data.length - index;
+        if (fields.length == 0 || nFields < fields.length) {
+            throw new WfCoreException("Message segment has " + fields.length + " fields, but received data for " + nFields + " fields");
+        }
+        for (; cursor < this.fields.length; cursor++) {
+            final int i = index + cursor;
+            if (Boolean.FALSE.equals(fields[cursor].set(data[i]))) {
+                throw new WfCoreException(fields[cursor].debugString() + " already set or invalid data in array at item " + i + ": " + data[i]);
+            }
+        }
+        return this.isValid();
+    }
+
+    /* PROTECTED METHODS: operations */
+
+    /**
+     * Serializes this message segment
+     * @return a string with the serialized message segment
+     * @throws WfCoreException if the message cannot be serialized
+     */
+    protected final String serialize() throws WfCoreException {
+        int byteCursor = fields[0].startByte;
+        StringBuilder s = new StringBuilder();
+
+        for (WfMessageField field : fields) {
+            if (field.startByte != byteCursor) {
+                throw new WfCoreException("Invalid field order while serializing: did not expect field " + field.name + " at byte " + byteCursor);
+            }
+            s.append(field.get());
+            byteCursor = field.endByte;
+        }
+        return s.toString();
+    }
+
+    /**
+     * Deserializes this message segment from the provided serialized message
+     * @param messageStr String with the serialized message
+     * @param startByte the byte position where this segment starts in the serialized message
+     * @return the byte position where this segment ends in the serialized message
+     */
+    protected final int deserialize(final String messageStr, final int startByte) throws WfCoreException {
+        int byteCursor = startByte;
+        for (; cursor < this.fields.length; cursor++) {
+            String value;
+
+            // Get field value from serialized message part
+            if (fields[cursor].endByte < 0) {
+                value = messageStr.substring(fields[cursor].startByte);
+            } else {
+                value = messageStr.substring(fields[cursor].startByte, fields[cursor].endByte);
+            }
+            // Set the field value and check result
+            if (Boolean.FALSE.equals(fields[cursor].set(value))) {
+                throw new WfCoreException(fields[cursor].debugString() + " already set or invalid data in serialized message at byte " + byteCursor + ": " + value);
+            }
+            // Move to next field in serialized message
+            byteCursor = fields[cursor].endByte;
+        }
+        return byteCursor;
+    }
+
+    /**
+     * Encodes this message segment
+     * @return a string with the serialized message segment
+     * @throws WfCoreException if the message cannot be encoded
+     */
+    protected final WfBinaryString encode() throws WfCoreException {
+        int byteCursor = fields[0].startByte;
+        WfBinaryString messageBinStr = new WfBinaryString();
+        
+        for (WfMessageField field : fields) {
+            if (field.startByte != byteCursor) {
+                throw new WfCoreException("Invalid field order while encoding: did not expect field " + field.name + " at byte " + byteCursor);
+            }
+            messageBinStr.append(field.encode());
+            byteCursor = field.endByte;
+        }
+        return messageBinStr;
+    }
+
+    /**
+     * Decodes this message segment from the provided encoded message
+     * @param messageBinStr {@link WfBinaryString} with the encoded message
+     * @param startBit the bit position where this segment starts in the encoded message
+     * @return the bit position where this segment ends in the encoded message
+     */
+    protected final int decode(final WfBinaryString messageBinStr, final int startBit) throws WfCoreException {
+        int bitCursor = startBit;
+        for (; cursor < this.fields.length; cursor++) {
+            final int endBit = bitCursor + fields[cursor].bitLength();
+            String value;
+            
+            // Decode the field from the encoded message part
+            if (fields[cursor].endByte < 0) {
+                value = fields[cursor].decode(messageBinStr.sub(bitCursor));
+            } else {
+                value = fields[cursor].decode(messageBinStr.sub(bitCursor, endBit));
+            }
+            // Set the field value
+            if (Boolean.FALSE.equals(fields[cursor].set(value))) {
+                throw new WfCoreException(fields[cursor].debugString() + " already set or invalid data in encoded binary message at bit " + bitCursor + ": " + value);
+            }
+            // Move to next field in encoded message
+            bitCursor = endBit;
+        }
+        return bitCursor;
+    }
+
+    /* PROTECTED METHODS: object operations */
+
+    /**
+     * Appends additional fields to this message segment if constructing complex message bodies
+     * @param segment {@link WfMessageSegment} to be added to the message segment
+     * @return The updated message segment object
+     */
+    protected final WfMessageSegment append(final WfMessageSegment segment) {
+        // Create new field array and fill with original fields from this segment
+        WfMessageField[] newFields = new WfMessageField[this.getNoFields() + segment.getNoFields()];
+        System.arraycopy(this.fields, 0, newFields, 0, this.fields.length);
+
+        // Check ending and starting bytes of both segments
+        WfMessageField endField = this.getField(-1);
+        WfMessageField startField = segment.getField(0); 
+        int shift = 0;
+        if (endField != null && startField != null) {
+            shift = endField.endByte - startField.startByte;
+        }
+        // Add new fields from other segment with shifted start and end byte to array
+        int i = this.fields.length;
+        for (WfMessageField field : segment.getAllFields()) {
+            newFields[i] = new WfMessageField(field, shift);
+            i++;
+        }
+        // Set the fields with new field array, update cursor if all fields are valid and return this object
+        this.fields = newFields;
+        if (cursor != 0 && Boolean.TRUE.equals(this.isValid())) {
+            cursor = this.fields.length;
+        }
+        return this;
+    }
+
+    /**
+     * Gets the field specified by name
+     * @param fieldname String with the name of the requested field
+     * @return the requested {@link WfMessageField}, or NULL if it does not exist
+     */
+    protected final WfMessageField getField(final String fieldname) {
+        for (WfMessageField field : fields) {
+            if (fieldname.equals(field.name)) return field;
+        }
+        return null;
+    }
+
+    /**
+     * Gets the field specified by index
+     * @param index integer with the index of the requested field; negative index counts back from last field
+     * @return the requested {@link WfMessageField}, or NULL if it does not exist
+     */
+    protected final WfMessageField getField(final int index) {
+        if (index >= 0 && index < fields.length) {
+            return fields[index];
+        }
+        if (index < 0 && (fields.length + index) >= 0) {
+            return fields[fields.length + index];
+        }
+        return null;
+    }
+
+    /**
+     * Gets all fields from this message segment
+     * @return Array of {@link WfMessageField}
+     */
+    protected final WfMessageField[] getAllFields() {
+        return this.fields;
+    }
+}