--- conflicted
+++ resolved
@@ -1,177 +1,172 @@
-/*
- * Whiteflag Java Library
- */
-package org.whiteflagprotocol.java.core;
-
-import java.util.Set;
-
-/**
- * Whiteflag message core class
- * 
- * <p> This is a class defining a generic basic Whiteflag message. It
- * includes common properties and methods of all message types, and
- * implementation independent logic specified by the Whiteflag standard.
- * All implementation specific logic should be in a derived message subclass.
- * 
- * @wfref 4. Message Format
- * 
- * @since 1.0
- */
-public class WfMessageCore {
-
-    /* PROPERTIES */
-
-    /* Message type */
-    public final WfMessageType type;
-
-    /* Message parts */
-    public final WfMessageSegment header;
-    public final WfMessageSegment body;
-
-    /* Constants */
-    private static final String FIELD_MESSAGETYPE = "MessageCode";
-
-    /* CONSTRUCTORS */
-
-    /**
-<<<<<<< HEAD
-     * Creates a Whiteflag message from a header and a body segment
-     * @param type the type of the message
-=======
-     * Creates a Whiteflag message core from a header and a body segment
-     * @param type the of the message
->>>>>>> 9c1d3d7f
-     * @param header the message header
-     * @param body the message body
-     */
-    protected WfMessageCore(final WfMessageType type, final WfMessageSegment header, final WfMessageSegment body) {
-        this.type = type;
-        this.header = header;
-        this.body = body;
-    }
-
-    /**
-     * Creates a Whiteflag message from an existing core message
-     * @since 1.1
-     * @param coreMsg the core message
-     */
-    protected WfMessageCore(WfMessageCore coreMsg) {
-        this.type = coreMsg.type;
-        this.header = coreMsg.header;
-        this.body = coreMsg.body;
-    }
-
-    /* PUBLIC METHODS */
-
-    /**
-     * Returns the message as a concatinated string of field values
-     * @return the serialized message
-     */
-    @Override
-    public String toString() {
-        String string;
-        try {
-            string = this.serialize();
-        } catch (WfCoreException e) {
-            return "";
-        }
-        return string; 
-    }
-
-    /**
-     * Checks if this message contains valid data
-     * @return TRUE if all message fields contain valid data, else FALSE
-     */
-    public Boolean isValid() {
-        if (this.type == WfMessageType.ANY) return false;
-        if (Boolean.FALSE.equals(header.isValid())) return false;
-        if (Boolean.FALSE.equals(body.isValid())) return false;
-        if (!this.type.getCode().equals(header.get(FIELD_MESSAGETYPE))) return false;
-        return true;
-    }
-
-    /**
-     * Checks if the specified message field contains valid data
-     * @param fieldname the name of the field
-     * @return TRUE if the field contains valid data, else FALSE
-     */
-    public final Boolean isValid(final String fieldname) {
-        if (Boolean.TRUE.equals(header.isValid(fieldname))) return true;
-        return body.isValid(fieldname);
-    }
-
-    /**
-     * Checks if the provided data is valid for the specified message field
-     * @param fieldname the name of the field
-     * @param data the value to be checked
-     * @return TRUE if the field contains valid data, else FALSE
-     */
-    public final Boolean isValid(final String fieldname, final String data) {
-        if (Boolean.TRUE.equals(header.isValid(fieldname, data))) return true;
-        return body.isValid(fieldname, data);
-    }
-
-    /**
-     * Gets the number of fields in this message
-     * @return the number of message fields
-     */
-    public final int getNoFields() {
-        return header.getNoFields() + body.getNoFields();
-    }
-
-    /**
-     * Gets the field names of this message
-     * @return a string set with all field names
-     */
-    public Set<String> getFieldNames() {
-        Set<String> names = header.getFieldNames();
-        names.addAll(body.getFieldNames());
-        return names;
-    }
-
-    /**
-     * Gets the value of the specified field
-     * @param fieldname the name of the requested field
-     * @return the field value, or NULL if field does not exist
-     */
-    public String get(final String fieldname) {
-        String value = header.get(fieldname);
-        if (value != null) return value;
-        return body.get(fieldname);
-    }
-
-    /**
-     * Sets the value of the specified field
-     * @param fieldname the name of the field
-     * @param data data to be set as the field value
-     * @return TRUE if field value is set, FALSE if field does not exits, isalready set, or data is invalid
-     */
-    public Boolean set(final String fieldname, final String data) {
-        if (Boolean.TRUE.equals(header.set(fieldname, data))) return true;
-        return body.set(fieldname, data);
-    }
-
-    /**
-     * Serializes the Whiteflag message
-     * @return the serialized message, i.e. the concatinated string of field values
-     * @throws WfCoreException if any of the fields does not contain valid data
-     */
-    public String serialize() throws WfCoreException {
-        if (Boolean.FALSE.equals(this.isValid())) {
-            throw new WfCoreException("Cannot serialize message with invalid or incomplete data fields");
-        }
-        return header.serialize() + body.serialize();
-    }
-
-    /**
-     * Encodes the Whiteflag message
-     * @return a {@link WfBinaryBuffer} with the compressed binary encoded Whiteflag message
-     * @throws WfCoreException if any of the fields does not contain valid data
-     */
-    public WfBinaryBuffer encode() throws WfCoreException {
-        if (Boolean.FALSE.equals(this.isValid())) {
-            throw new WfCoreException("Cannot encode message with invalid or incomplete data fields");
-        }
-        return header.encode().append(body.encode());
-    }
-}
+/*
+ * Whiteflag Java Library
+ */
+package org.whiteflagprotocol.java.core;
+
+import java.util.Set;
+
+/**
+ * Whiteflag message core class
+ * 
+ * <p> This is a class defining a generic basic Whiteflag message. It
+ * includes common properties and methods of all message types, and
+ * implementation independent logic specified by the Whiteflag standard.
+ * All implementation specific logic should be in a derived message subclass.
+ * 
+ * @wfref 4. Message Format
+ * 
+ * @since 1.0
+ */
+public class WfMessageCore {
+
+    /* PROPERTIES */
+
+    /* Message type */
+    public final WfMessageType type;
+
+    /* Message parts */
+    public final WfMessageSegment header;
+    public final WfMessageSegment body;
+
+    /* Constants */
+    private static final String FIELD_MESSAGETYPE = "MessageCode";
+
+    /* CONSTRUCTORS */
+
+    /**
+     * Creates a Whiteflag message core from a header and a body segment
+     * @param type the of the message
+     * @param header the message header
+     * @param body the message body
+     */
+    protected WfMessageCore(final WfMessageType type, final WfMessageSegment header, final WfMessageSegment body) {
+        this.type = type;
+        this.header = header;
+        this.body = body;
+    }
+
+    /**
+     * Creates a Whiteflag message from an existing core message
+     * @since 1.1
+     * @param coreMsg the core message
+     */
+    protected WfMessageCore(WfMessageCore coreMsg) {
+        this.type = coreMsg.type;
+        this.header = coreMsg.header;
+        this.body = coreMsg.body;
+    }
+
+    /* PUBLIC METHODS */
+
+    /**
+     * Returns the message as a concatinated string of field values
+     * @return the serialized message
+     */
+    @Override
+    public String toString() {
+        String string;
+        try {
+            string = this.serialize();
+        } catch (WfCoreException e) {
+            return "";
+        }
+        return string; 
+    }
+
+    /**
+     * Checks if this message contains valid data
+     * @return TRUE if all message fields contain valid data, else FALSE
+     */
+    public Boolean isValid() {
+        if (this.type == WfMessageType.ANY) return false;
+        if (Boolean.FALSE.equals(header.isValid())) return false;
+        if (Boolean.FALSE.equals(body.isValid())) return false;
+        if (!this.type.getCode().equals(header.get(FIELD_MESSAGETYPE))) return false;
+        return true;
+    }
+
+    /**
+     * Checks if the specified message field contains valid data
+     * @param fieldname the name of the field
+     * @return TRUE if the field contains valid data, else FALSE
+     */
+    public final Boolean isValid(final String fieldname) {
+        if (Boolean.TRUE.equals(header.isValid(fieldname))) return true;
+        return body.isValid(fieldname);
+    }
+
+    /**
+     * Checks if the provided data is valid for the specified message field
+     * @param fieldname the name of the field
+     * @param data the value to be checked
+     * @return TRUE if the field contains valid data, else FALSE
+     */
+    public final Boolean isValid(final String fieldname, final String data) {
+        if (Boolean.TRUE.equals(header.isValid(fieldname, data))) return true;
+        return body.isValid(fieldname, data);
+    }
+
+    /**
+     * Gets the number of fields in this message
+     * @return the number of message fields
+     */
+    public final int getNoFields() {
+        return header.getNoFields() + body.getNoFields();
+    }
+
+    /**
+     * Gets the field names of this message
+     * @return a string set with all field names
+     */
+    public Set<String> getFieldNames() {
+        Set<String> names = header.getFieldNames();
+        names.addAll(body.getFieldNames());
+        return names;
+    }
+
+    /**
+     * Gets the value of the specified field
+     * @param fieldname the name of the requested field
+     * @return the field value, or NULL if field does not exist
+     */
+    public String get(final String fieldname) {
+        String value = header.get(fieldname);
+        if (value != null) return value;
+        return body.get(fieldname);
+    }
+
+    /**
+     * Sets the value of the specified field
+     * @param fieldname the name of the field
+     * @param data data to be set as the field value
+     * @return TRUE if field value is set, FALSE if field does not exits, isalready set, or data is invalid
+     */
+    public Boolean set(final String fieldname, final String data) {
+        if (Boolean.TRUE.equals(header.set(fieldname, data))) return true;
+        return body.set(fieldname, data);
+    }
+
+    /**
+     * Serializes the Whiteflag message
+     * @return the serialized message, i.e. the concatinated string of field values
+     * @throws WfCoreException if any of the fields does not contain valid data
+     */
+    public String serialize() throws WfCoreException {
+        if (Boolean.FALSE.equals(this.isValid())) {
+            throw new WfCoreException("Cannot serialize message with invalid or incomplete data fields");
+        }
+        return header.serialize() + body.serialize();
+    }
+
+    /**
+     * Encodes the Whiteflag message
+     * @return a {@link WfBinaryBuffer} with the compressed binary encoded Whiteflag message
+     * @throws WfCoreException if any of the fields does not contain valid data
+     */
+    public WfBinaryBuffer encode() throws WfCoreException {
+        if (Boolean.FALSE.equals(this.isValid())) {
+            throw new WfCoreException("Cannot encode message with invalid or incomplete data fields");
+        }
+        return header.encode().append(body.encode());
+    }
+}