/*
 * Whiteflag Java Library
 */
package org.whiteflagprotocol.java.crypto;

import java.math.BigInteger;
import java.security.Security;
import java.security.KeyFactory;
import java.security.KeyPair;
import java.security.KeyPairGenerator;
import java.security.GeneralSecurityException;
import java.security.interfaces.ECPrivateKey;
import java.security.interfaces.ECPublicKey;

import javax.crypto.KeyAgreement;
import javax.security.auth.Destroyable;
import javax.security.auth.DestroyFailedException;

import org.bouncycastle.jce.provider.BouncyCastleProvider;
import org.bouncycastle.jce.ECNamedCurveTable;
import org.bouncycastle.jce.spec.ECNamedCurveParameterSpec;
import org.bouncycastle.jce.spec.ECPrivateKeySpec;
import org.bouncycastle.jce.spec.ECPublicKeySpec;
import org.bouncycastle.math.ec.ECCurve;
import org.bouncycastle.math.ec.ECPoint;

/* Static import of cryptographic utility functions */
import static org.whiteflagprotocol.java.crypto.WfCryptoUtil.convertToByteArray;

/**
 * Whiteflag ECDH Key Pair class
 *
 * <p> This class represents an Elleptic Curve Diffie-Hellmann key pair
 * used by Whiteflag for cryptographic key negotiation. The elliptic curve
 * parameters that must be used for Whiteflag are defined by the
 * brainpoolP256r1 curve as specified in RFC 5639. Public keys are shared
 * as raw 264-bit compressed public ECDH keys.
 * 
 * @wfver v1-draft.6
 * @wfref 5.2.2 Key Agreement
 * 
 * @since 1.1
 */
public final class WfECDHKeyPair implements Destroyable {

    /* STATIC CLAUSE */
    static {
        /* Load cryptographic provider */
        Security.addProvider(new BouncyCastleProvider());
    }

    /* PROPERTIES */

    /* Constants */
    /**
     * The name of the elleptic curve used by Whiteflag for ECDH hey negotiation
     * @wfref 5.2.2 Key Agreement
     */
    public static final String CURVENAME = "brainpoolP256R1";

    /* Cryptographic parameters */
    private static final String ALGORITHM = "ECDH";
    private static final String PROVIDER = "BC";
    private static final int PUBKEYLENGTH = 33;

    /* Static ECDH parameter classes */
    private static final ECNamedCurveParameterSpec ecParamSpec = ECNamedCurveTable.getParameterSpec(CURVENAME);
    private static final ECCurve curve = ecParamSpec.getCurve();

    /* Status of the instance */
    private boolean destroyed = false;

    /* Main key pair properties */
    private KeyPair keypair;

    /* CONSTRUCTOR */

    /**
     * Constructs a new Whiteflag ECDH key pair
     * @throws WfCryptoException if the key pair could not be created
     */
    public WfECDHKeyPair() throws WfCryptoException {
        this.keypair = createKeyPair();
    }

    /**
     * Constructs a new Whiteflag ECDH key pair from an existing private key
     * @param ecPrivateKey the private key object
     * @throws WfCryptoException if the private key is invalid or the key pair could not be created
     */
    public WfECDHKeyPair(final ECPrivateKey ecPrivateKey) throws WfCryptoException {
        this.keypair = createKeyPair(ecPrivateKey);
    }

    /* PUBLIC METHODS */

    /**
     * Destroys this Whiteflag ECDH key pair by clearing the private key
     * @throws DestroyFailedException if the destroy operation fails
     * @throws IllegalStateException if the encryption key has already been destroyed
     */
    @Override
    public final void destroy() throws DestroyFailedException {
        keypair.getPrivate().destroy();    // Destroy derived key; throws exceptions
        this.destroyed = true;
    }

    /**
     * Determine if this Whiteflag cipher has been destroyed.
     * @return TRUE if destroyed, else FALSE
     */
    @Override
    public final boolean isDestroyed() {
        return destroyed;
    }

    /**
     * Returns the public key of this key pair
     * @return a public key object
     * @throws IllegalStateException if the key pair has been destroyed
     */
<<<<<<< HEAD
    public ECPublicKey getPublicKey() {
        checkDestroyed();
=======
    public final ECPublicKey getPublicKey() {
        checkState();
>>>>>>> 4463c080
        return (ECPublicKey) keypair.getPublic();
    }

    /**
     * Returns the raw public key of the ECDH key pair
     * @return a byte array with the raw 264-bit compressed public ECDH key
     * @throws IllegalStateException if the key pair has been destroyed
     */
    public final byte[] getRawPublicKey() {
        checkDestroyed();
        return compressPublicKey(getPublicKey());
    }

    /**
     * Calculates the negotiated shared key with an originator
     * @param rawPublicKey the originator's raw 264-bit compressed public ECDH key
     * @return a byte array with the negotiated secret key
     * @throws WfCryptoException if the raw key or any of the parameters is invalid
     * @throws IllegalStateException if the key pair has been destroyed
     */
    public final byte[] negotiateKey(final byte[] rawPublicKey) throws WfCryptoException {
        return negotiateKey(createPublicKey(rawPublicKey));
    }

    /**
     * Calculates the negotiated shared key with an originator
     * @param ecPublicKey the originator's ECDH public key
     * @return a byte array with the negotiated secret key
     * @throws WfCryptoException if the raw key or any of the parameters is invalid
     * @throws IllegalStateException if the key pair has been destroyed
     */
    public final byte[] negotiateKey(final ECPublicKey ecPublicKey) throws WfCryptoException {
        checkDestroyed();
        try {
            KeyAgreement ka = KeyAgreement.getInstance(ALGORITHM, PROVIDER);
            ka.init(keypair.getPrivate());
            ka.doPhase(ecPublicKey, true);
            return ka.generateSecret();
        } catch (GeneralSecurityException e) {
            throw new WfCryptoException("Could not generate negotiated key from ECDH public key", e);
        }
    }

    /* PUBLIC STATIC METHODS */

    /**
     * Creates a new random ECDH key pair with the curve specified for Whiteflag key negotiation
     * @return a key pair object
     * @throws WfCryptoException if the new ECDH key pair could not be created
     */
    public static final KeyPair createKeyPair() throws WfCryptoException {
        try {
            KeyPairGenerator kpg = KeyPairGenerator.getInstance(ALGORITHM, PROVIDER);
            kpg.initialize(ecParamSpec);
            return kpg.generateKeyPair();
        } catch (GeneralSecurityException e) {
            throw new WfCryptoException("Could not generate new ECDH key pair", e);
        }
    }

    /**
     * Creates an ECDH key pair from an existing private key with the curve specified for Whiteflag key negotiation
     * @param ecPrivateKey the ECDH private key object
     * @return a key pair object
     * @throws WfCryptoException if an ECDH key pair could not be generated from the provided private key
     */
    public static final KeyPair createKeyPair(final ECPrivateKey ecPrivateKey) throws WfCryptoException {
        try {
            KeyFactory kf = KeyFactory.getInstance(ALGORITHM, PROVIDER);
            ECPoint point = ecParamSpec.getG().multiply(ecPrivateKey.getS());
            ECPublicKeySpec ecPubkeySpec = getPublicKeySpec(point.getEncoded(false));
            return new KeyPair(kf.generatePublic(ecPubkeySpec), ecPrivateKey);
        } catch (GeneralSecurityException e) {
            throw new WfCryptoException("Could not generate ECDH key pair from existing private key", e);
        }
    }

    /**
     * Creates an ECDH public key object from a byte array
     * @param rawPublicKey a string with the raw 264-bit compressed public ECDH key
     * @return an ECDH public key object
     * @throws WfCryptoException if the raw key or any of the curve parameters is invalid
     */
    public static final ECPublicKey createPublicKey(final String rawPublicKey) throws WfCryptoException {
        return createPublicKey(convertToByteArray(rawPublicKey));
    }

    /**
     * Creates an ECDH public key object from a byte array
     * @param rawPublicKey a byte array with the raw 264-bit compressed public ECDH key
     * @return an ECDH public key object
     * @throws WfCryptoException if the raw key or any of the curve parameters is invalid
     */
	public static final ECPublicKey createPublicKey(final byte[] rawPublicKey) throws WfCryptoException {
        try {
            KeyFactory kf = KeyFactory.getInstance(ALGORITHM, PROVIDER);
            ECPublicKeySpec ecPubkeySpec = getPublicKeySpec(rawPublicKey);
            return (ECPublicKey) kf.generatePublic(ecPubkeySpec);
        } catch (GeneralSecurityException e) {
            throw new WfCryptoException("Could not create ECDH public key from raw public key", e);
        }
	}

    /**
     * Creates an ECDH private key object from a byte array
     * @param rawPrivateKey a byte array with the raw private ECDH key
     * @return an ECDH private key object
     * @throws WfCryptoException if the raw key or any of the curve parameters is invalid
     */
    public static final ECPrivateKey createPrivateKey(final byte[] rawPrivateKey) throws WfCryptoException {
        try {
            KeyFactory kf = KeyFactory.getInstance(ALGORITHM, PROVIDER);
            ECPrivateKeySpec ecPrivkeySpec = new ECPrivateKeySpec(new BigInteger(rawPrivateKey), ecParamSpec);
            return (ECPrivateKey) kf.generatePrivate(ecPrivkeySpec);
        } catch (GeneralSecurityException e) {
            throw new WfCryptoException("Could not create ECDH private key from raw private key", e);
        }
    }

    /**
     * Compresses an ECDH public key to a raw 264-bit compressed public ECDH key
     * @param ecPublicKey an ECDH public key object
     * @return a byte array with the raw 264-bit compressed public ECDH key
     */
    public static final byte[] compressPublicKey(final ECPublicKey ecPublicKey) {
        /* Get coordinates of public key */
        final BigInteger y = ecPublicKey.getW().getAffineY();
        final BigInteger x = ecPublicKey.getW().getAffineX();

        /* Copy x-coordinate into byte array */
        byte[] compressedPubkey = new byte[PUBKEYLENGTH];
        final byte[] xBytes = x.toByteArray();
        final int startByte = compressedPubkey.length - xBytes.length;
        System.arraycopy(xBytes, 0, compressedPubkey, startByte, xBytes.length);

        /* Set first byte of compressed key and return compressed key */
        if (y.testBit(0)) compressedPubkey[0] = 0x03;   // y is odd
            else compressedPubkey[0] = 0x02;            // y is even
        return compressedPubkey;
    }

    /* PRIVATE METHODS */

    /**
     * Checks and throws exception if this key pair has been destroyed
     * @throws IllegalStateException if this key pair has been destroyed
     */
<<<<<<< HEAD
    private void checkDestroyed() {
        if (destroyed) throw new IllegalStateException("Key pair has been destroyed");
=======
    private final void checkState() {
        if (destroyed) throw new IllegalStateException("Cipher has been destroyed");
>>>>>>> 4463c080
    }

    /* PRIVATE STATIC METHODS */

    /**
     * Calculates the point on the curve and returns public key specification
     * @param coordinates a byte array with the ASN.1 encoded coordinates
     * @return the {@link org.bouncycastle.jce.spec.ECPublicKeySpec} with the public key specification
     */
    private static final ECPublicKeySpec getPublicKeySpec(final byte[] coordinates) {
        ECPoint point = curve.decodePoint(coordinates);
        return new ECPublicKeySpec(point, ecParamSpec);
    }
}
<|MERGE_RESOLUTION|>--- conflicted
+++ resolved
@@ -1,296 +1,286 @@
-/*
- * Whiteflag Java Library
- */
-package org.whiteflagprotocol.java.crypto;
-
-import java.math.BigInteger;
-import java.security.Security;
-import java.security.KeyFactory;
-import java.security.KeyPair;
-import java.security.KeyPairGenerator;
-import java.security.GeneralSecurityException;
-import java.security.interfaces.ECPrivateKey;
-import java.security.interfaces.ECPublicKey;
-
-import javax.crypto.KeyAgreement;
-import javax.security.auth.Destroyable;
-import javax.security.auth.DestroyFailedException;
-
-import org.bouncycastle.jce.provider.BouncyCastleProvider;
-import org.bouncycastle.jce.ECNamedCurveTable;
-import org.bouncycastle.jce.spec.ECNamedCurveParameterSpec;
-import org.bouncycastle.jce.spec.ECPrivateKeySpec;
-import org.bouncycastle.jce.spec.ECPublicKeySpec;
-import org.bouncycastle.math.ec.ECCurve;
-import org.bouncycastle.math.ec.ECPoint;
-
-/* Static import of cryptographic utility functions */
-import static org.whiteflagprotocol.java.crypto.WfCryptoUtil.convertToByteArray;
-
-/**
- * Whiteflag ECDH Key Pair class
- *
- * <p> This class represents an Elleptic Curve Diffie-Hellmann key pair
- * used by Whiteflag for cryptographic key negotiation. The elliptic curve
- * parameters that must be used for Whiteflag are defined by the
- * brainpoolP256r1 curve as specified in RFC 5639. Public keys are shared
- * as raw 264-bit compressed public ECDH keys.
- * 
- * @wfver v1-draft.6
- * @wfref 5.2.2 Key Agreement
- * 
- * @since 1.1
- */
-public final class WfECDHKeyPair implements Destroyable {
-
-    /* STATIC CLAUSE */
-    static {
-        /* Load cryptographic provider */
-        Security.addProvider(new BouncyCastleProvider());
-    }
-
-    /* PROPERTIES */
-
-    /* Constants */
-    /**
-     * The name of the elleptic curve used by Whiteflag for ECDH hey negotiation
-     * @wfref 5.2.2 Key Agreement
-     */
-    public static final String CURVENAME = "brainpoolP256R1";
-
-    /* Cryptographic parameters */
-    private static final String ALGORITHM = "ECDH";
-    private static final String PROVIDER = "BC";
-    private static final int PUBKEYLENGTH = 33;
-
-    /* Static ECDH parameter classes */
-    private static final ECNamedCurveParameterSpec ecParamSpec = ECNamedCurveTable.getParameterSpec(CURVENAME);
-    private static final ECCurve curve = ecParamSpec.getCurve();
-
-    /* Status of the instance */
-    private boolean destroyed = false;
-
-    /* Main key pair properties */
-    private KeyPair keypair;
-
-    /* CONSTRUCTOR */
-
-    /**
-     * Constructs a new Whiteflag ECDH key pair
-     * @throws WfCryptoException if the key pair could not be created
-     */
-    public WfECDHKeyPair() throws WfCryptoException {
-        this.keypair = createKeyPair();
-    }
-
-    /**
-     * Constructs a new Whiteflag ECDH key pair from an existing private key
-     * @param ecPrivateKey the private key object
-     * @throws WfCryptoException if the private key is invalid or the key pair could not be created
-     */
-    public WfECDHKeyPair(final ECPrivateKey ecPrivateKey) throws WfCryptoException {
-        this.keypair = createKeyPair(ecPrivateKey);
-    }
-
-    /* PUBLIC METHODS */
-
-    /**
-     * Destroys this Whiteflag ECDH key pair by clearing the private key
-     * @throws DestroyFailedException if the destroy operation fails
-     * @throws IllegalStateException if the encryption key has already been destroyed
-     */
-    @Override
-    public final void destroy() throws DestroyFailedException {
-        keypair.getPrivate().destroy();    // Destroy derived key; throws exceptions
-        this.destroyed = true;
-    }
-
-    /**
-     * Determine if this Whiteflag cipher has been destroyed.
-     * @return TRUE if destroyed, else FALSE
-     */
-    @Override
-    public final boolean isDestroyed() {
-        return destroyed;
-    }
-
-    /**
-     * Returns the public key of this key pair
-     * @return a public key object
-     * @throws IllegalStateException if the key pair has been destroyed
-     */
-<<<<<<< HEAD
-    public ECPublicKey getPublicKey() {
-        checkDestroyed();
-=======
-    public final ECPublicKey getPublicKey() {
-        checkState();
->>>>>>> 4463c080
-        return (ECPublicKey) keypair.getPublic();
-    }
-
-    /**
-     * Returns the raw public key of the ECDH key pair
-     * @return a byte array with the raw 264-bit compressed public ECDH key
-     * @throws IllegalStateException if the key pair has been destroyed
-     */
-    public final byte[] getRawPublicKey() {
-        checkDestroyed();
-        return compressPublicKey(getPublicKey());
-    }
-
-    /**
-     * Calculates the negotiated shared key with an originator
-     * @param rawPublicKey the originator's raw 264-bit compressed public ECDH key
-     * @return a byte array with the negotiated secret key
-     * @throws WfCryptoException if the raw key or any of the parameters is invalid
-     * @throws IllegalStateException if the key pair has been destroyed
-     */
-    public final byte[] negotiateKey(final byte[] rawPublicKey) throws WfCryptoException {
-        return negotiateKey(createPublicKey(rawPublicKey));
-    }
-
-    /**
-     * Calculates the negotiated shared key with an originator
-     * @param ecPublicKey the originator's ECDH public key
-     * @return a byte array with the negotiated secret key
-     * @throws WfCryptoException if the raw key or any of the parameters is invalid
-     * @throws IllegalStateException if the key pair has been destroyed
-     */
-    public final byte[] negotiateKey(final ECPublicKey ecPublicKey) throws WfCryptoException {
-        checkDestroyed();
-        try {
-            KeyAgreement ka = KeyAgreement.getInstance(ALGORITHM, PROVIDER);
-            ka.init(keypair.getPrivate());
-            ka.doPhase(ecPublicKey, true);
-            return ka.generateSecret();
-        } catch (GeneralSecurityException e) {
-            throw new WfCryptoException("Could not generate negotiated key from ECDH public key", e);
-        }
-    }
-
-    /* PUBLIC STATIC METHODS */
-
-    /**
-     * Creates a new random ECDH key pair with the curve specified for Whiteflag key negotiation
-     * @return a key pair object
-     * @throws WfCryptoException if the new ECDH key pair could not be created
-     */
-    public static final KeyPair createKeyPair() throws WfCryptoException {
-        try {
-            KeyPairGenerator kpg = KeyPairGenerator.getInstance(ALGORITHM, PROVIDER);
-            kpg.initialize(ecParamSpec);
-            return kpg.generateKeyPair();
-        } catch (GeneralSecurityException e) {
-            throw new WfCryptoException("Could not generate new ECDH key pair", e);
-        }
-    }
-
-    /**
-     * Creates an ECDH key pair from an existing private key with the curve specified for Whiteflag key negotiation
-     * @param ecPrivateKey the ECDH private key object
-     * @return a key pair object
-     * @throws WfCryptoException if an ECDH key pair could not be generated from the provided private key
-     */
-    public static final KeyPair createKeyPair(final ECPrivateKey ecPrivateKey) throws WfCryptoException {
-        try {
-            KeyFactory kf = KeyFactory.getInstance(ALGORITHM, PROVIDER);
-            ECPoint point = ecParamSpec.getG().multiply(ecPrivateKey.getS());
-            ECPublicKeySpec ecPubkeySpec = getPublicKeySpec(point.getEncoded(false));
-            return new KeyPair(kf.generatePublic(ecPubkeySpec), ecPrivateKey);
-        } catch (GeneralSecurityException e) {
-            throw new WfCryptoException("Could not generate ECDH key pair from existing private key", e);
-        }
-    }
-
-    /**
-     * Creates an ECDH public key object from a byte array
-     * @param rawPublicKey a string with the raw 264-bit compressed public ECDH key
-     * @return an ECDH public key object
-     * @throws WfCryptoException if the raw key or any of the curve parameters is invalid
-     */
-    public static final ECPublicKey createPublicKey(final String rawPublicKey) throws WfCryptoException {
-        return createPublicKey(convertToByteArray(rawPublicKey));
-    }
-
-    /**
-     * Creates an ECDH public key object from a byte array
-     * @param rawPublicKey a byte array with the raw 264-bit compressed public ECDH key
-     * @return an ECDH public key object
-     * @throws WfCryptoException if the raw key or any of the curve parameters is invalid
-     */
-	public static final ECPublicKey createPublicKey(final byte[] rawPublicKey) throws WfCryptoException {
-        try {
-            KeyFactory kf = KeyFactory.getInstance(ALGORITHM, PROVIDER);
-            ECPublicKeySpec ecPubkeySpec = getPublicKeySpec(rawPublicKey);
-            return (ECPublicKey) kf.generatePublic(ecPubkeySpec);
-        } catch (GeneralSecurityException e) {
-            throw new WfCryptoException("Could not create ECDH public key from raw public key", e);
-        }
-	}
-
-    /**
-     * Creates an ECDH private key object from a byte array
-     * @param rawPrivateKey a byte array with the raw private ECDH key
-     * @return an ECDH private key object
-     * @throws WfCryptoException if the raw key or any of the curve parameters is invalid
-     */
-    public static final ECPrivateKey createPrivateKey(final byte[] rawPrivateKey) throws WfCryptoException {
-        try {
-            KeyFactory kf = KeyFactory.getInstance(ALGORITHM, PROVIDER);
-            ECPrivateKeySpec ecPrivkeySpec = new ECPrivateKeySpec(new BigInteger(rawPrivateKey), ecParamSpec);
-            return (ECPrivateKey) kf.generatePrivate(ecPrivkeySpec);
-        } catch (GeneralSecurityException e) {
-            throw new WfCryptoException("Could not create ECDH private key from raw private key", e);
-        }
-    }
-
-    /**
-     * Compresses an ECDH public key to a raw 264-bit compressed public ECDH key
-     * @param ecPublicKey an ECDH public key object
-     * @return a byte array with the raw 264-bit compressed public ECDH key
-     */
-    public static final byte[] compressPublicKey(final ECPublicKey ecPublicKey) {
-        /* Get coordinates of public key */
-        final BigInteger y = ecPublicKey.getW().getAffineY();
-        final BigInteger x = ecPublicKey.getW().getAffineX();
-
-        /* Copy x-coordinate into byte array */
-        byte[] compressedPubkey = new byte[PUBKEYLENGTH];
-        final byte[] xBytes = x.toByteArray();
-        final int startByte = compressedPubkey.length - xBytes.length;
-        System.arraycopy(xBytes, 0, compressedPubkey, startByte, xBytes.length);
-
-        /* Set first byte of compressed key and return compressed key */
-        if (y.testBit(0)) compressedPubkey[0] = 0x03;   // y is odd
-            else compressedPubkey[0] = 0x02;            // y is even
-        return compressedPubkey;
-    }
-
-    /* PRIVATE METHODS */
-
-    /**
-     * Checks and throws exception if this key pair has been destroyed
-     * @throws IllegalStateException if this key pair has been destroyed
-     */
-<<<<<<< HEAD
-    private void checkDestroyed() {
-        if (destroyed) throw new IllegalStateException("Key pair has been destroyed");
-=======
-    private final void checkState() {
-        if (destroyed) throw new IllegalStateException("Cipher has been destroyed");
->>>>>>> 4463c080
-    }
-
-    /* PRIVATE STATIC METHODS */
-
-    /**
-     * Calculates the point on the curve and returns public key specification
-     * @param coordinates a byte array with the ASN.1 encoded coordinates
-     * @return the {@link org.bouncycastle.jce.spec.ECPublicKeySpec} with the public key specification
-     */
-    private static final ECPublicKeySpec getPublicKeySpec(final byte[] coordinates) {
-        ECPoint point = curve.decodePoint(coordinates);
-        return new ECPublicKeySpec(point, ecParamSpec);
-    }
-}
+/*
+ * Whiteflag Java Library
+ */
+package org.whiteflagprotocol.java.crypto;
+
+import java.math.BigInteger;
+import java.security.Security;
+import java.security.KeyFactory;
+import java.security.KeyPair;
+import java.security.KeyPairGenerator;
+import java.security.GeneralSecurityException;
+import java.security.interfaces.ECPrivateKey;
+import java.security.interfaces.ECPublicKey;
+
+import javax.crypto.KeyAgreement;
+import javax.security.auth.Destroyable;
+import javax.security.auth.DestroyFailedException;
+
+import org.bouncycastle.jce.provider.BouncyCastleProvider;
+import org.bouncycastle.jce.ECNamedCurveTable;
+import org.bouncycastle.jce.spec.ECNamedCurveParameterSpec;
+import org.bouncycastle.jce.spec.ECPrivateKeySpec;
+import org.bouncycastle.jce.spec.ECPublicKeySpec;
+import org.bouncycastle.math.ec.ECCurve;
+import org.bouncycastle.math.ec.ECPoint;
+
+/* Static import of cryptographic utility functions */
+import static org.whiteflagprotocol.java.crypto.WfCryptoUtil.convertToByteArray;
+
+/**
+ * Whiteflag ECDH Key Pair class
+ *
+ * <p> This class represents an Elleptic Curve Diffie-Hellmann key pair
+ * used by Whiteflag for cryptographic key negotiation. The elliptic curve
+ * parameters that must be used for Whiteflag are defined by the
+ * brainpoolP256r1 curve as specified in RFC 5639. Public keys are shared
+ * as raw 264-bit compressed public ECDH keys.
+ * 
+ * @wfver v1-draft.6
+ * @wfref 5.2.2 Key Agreement
+ * 
+ * @since 1.1
+ */
+public final class WfECDHKeyPair implements Destroyable {
+
+    /* STATIC CLAUSE */
+    static {
+        /* Load cryptographic provider */
+        Security.addProvider(new BouncyCastleProvider());
+    }
+
+    /* PROPERTIES */
+
+    /* Constants */
+    /**
+     * The name of the elleptic curve used by Whiteflag for ECDH hey negotiation
+     * @wfref 5.2.2 Key Agreement
+     */
+    public static final String CURVENAME = "brainpoolP256R1";
+
+    /* Cryptographic parameters */
+    private static final String ALGORITHM = "ECDH";
+    private static final String PROVIDER = "BC";
+    private static final int PUBKEYLENGTH = 33;
+
+    /* Static ECDH parameter classes */
+    private static final ECNamedCurveParameterSpec ecParamSpec = ECNamedCurveTable.getParameterSpec(CURVENAME);
+    private static final ECCurve curve = ecParamSpec.getCurve();
+
+    /* Status of the instance */
+    private boolean destroyed = false;
+
+    /* Main key pair properties */
+    private KeyPair keypair;
+
+    /* CONSTRUCTOR */
+
+    /**
+     * Constructs a new Whiteflag ECDH key pair
+     * @throws WfCryptoException if the key pair could not be created
+     */
+    public WfECDHKeyPair() throws WfCryptoException {
+        this.keypair = createKeyPair();
+    }
+
+    /**
+     * Constructs a new Whiteflag ECDH key pair from an existing private key
+     * @param ecPrivateKey the private key object
+     * @throws WfCryptoException if the private key is invalid or the key pair could not be created
+     */
+    public WfECDHKeyPair(final ECPrivateKey ecPrivateKey) throws WfCryptoException {
+        this.keypair = createKeyPair(ecPrivateKey);
+    }
+
+    /* PUBLIC METHODS */
+
+    /**
+     * Destroys this Whiteflag ECDH key pair by clearing the private key
+     * @throws DestroyFailedException if the destroy operation fails
+     * @throws IllegalStateException if the encryption key has already been destroyed
+     */
+    @Override
+    public final void destroy() throws DestroyFailedException {
+        keypair.getPrivate().destroy();    // Destroy derived key; throws exceptions
+        this.destroyed = true;
+    }
+
+    /**
+     * Determine if this Whiteflag cipher has been destroyed.
+     * @return TRUE if destroyed, else FALSE
+     */
+    @Override
+    public final boolean isDestroyed() {
+        return destroyed;
+    }
+
+    /**
+     * Returns the public key of this key pair
+     * @return a public key object
+     * @throws IllegalStateException if the key pair has been destroyed
+     */
+    public final ECPublicKey getPublicKey() {
+        checkDestroyed();
+        return (ECPublicKey) keypair.getPublic();
+    }
+
+    /**
+     * Returns the raw public key of the ECDH key pair
+     * @return a byte array with the raw 264-bit compressed public ECDH key
+     * @throws IllegalStateException if the key pair has been destroyed
+     */
+    public final byte[] getRawPublicKey() {
+        checkDestroyed();
+        return compressPublicKey(getPublicKey());
+    }
+
+    /**
+     * Calculates the negotiated shared key with an originator
+     * @param rawPublicKey the originator's raw 264-bit compressed public ECDH key
+     * @return a byte array with the negotiated secret key
+     * @throws WfCryptoException if the raw key or any of the parameters is invalid
+     * @throws IllegalStateException if the key pair has been destroyed
+     */
+    public final byte[] negotiateKey(final byte[] rawPublicKey) throws WfCryptoException {
+        return negotiateKey(createPublicKey(rawPublicKey));
+    }
+
+    /**
+     * Calculates the negotiated shared key with an originator
+     * @param ecPublicKey the originator's ECDH public key
+     * @return a byte array with the negotiated secret key
+     * @throws WfCryptoException if the raw key or any of the parameters is invalid
+     * @throws IllegalStateException if the key pair has been destroyed
+     */
+    public final byte[] negotiateKey(final ECPublicKey ecPublicKey) throws WfCryptoException {
+        checkDestroyed();
+        try {
+            KeyAgreement ka = KeyAgreement.getInstance(ALGORITHM, PROVIDER);
+            ka.init(keypair.getPrivate());
+            ka.doPhase(ecPublicKey, true);
+            return ka.generateSecret();
+        } catch (GeneralSecurityException e) {
+            throw new WfCryptoException("Could not generate negotiated key from ECDH public key", e);
+        }
+    }
+
+    /* PUBLIC STATIC METHODS */
+
+    /**
+     * Creates a new random ECDH key pair with the curve specified for Whiteflag key negotiation
+     * @return a key pair object
+     * @throws WfCryptoException if the new ECDH key pair could not be created
+     */
+    public static final KeyPair createKeyPair() throws WfCryptoException {
+        try {
+            KeyPairGenerator kpg = KeyPairGenerator.getInstance(ALGORITHM, PROVIDER);
+            kpg.initialize(ecParamSpec);
+            return kpg.generateKeyPair();
+        } catch (GeneralSecurityException e) {
+            throw new WfCryptoException("Could not generate new ECDH key pair", e);
+        }
+    }
+
+    /**
+     * Creates an ECDH key pair from an existing private key with the curve specified for Whiteflag key negotiation
+     * @param ecPrivateKey the ECDH private key object
+     * @return a key pair object
+     * @throws WfCryptoException if an ECDH key pair could not be generated from the provided private key
+     */
+    public static final KeyPair createKeyPair(final ECPrivateKey ecPrivateKey) throws WfCryptoException {
+        try {
+            KeyFactory kf = KeyFactory.getInstance(ALGORITHM, PROVIDER);
+            ECPoint point = ecParamSpec.getG().multiply(ecPrivateKey.getS());
+            ECPublicKeySpec ecPubkeySpec = getPublicKeySpec(point.getEncoded(false));
+            return new KeyPair(kf.generatePublic(ecPubkeySpec), ecPrivateKey);
+        } catch (GeneralSecurityException e) {
+            throw new WfCryptoException("Could not generate ECDH key pair from existing private key", e);
+        }
+    }
+
+    /**
+     * Creates an ECDH public key object from a byte array
+     * @param rawPublicKey a string with the raw 264-bit compressed public ECDH key
+     * @return an ECDH public key object
+     * @throws WfCryptoException if the raw key or any of the curve parameters is invalid
+     */
+    public static final ECPublicKey createPublicKey(final String rawPublicKey) throws WfCryptoException {
+        return createPublicKey(convertToByteArray(rawPublicKey));
+    }
+
+    /**
+     * Creates an ECDH public key object from a byte array
+     * @param rawPublicKey a byte array with the raw 264-bit compressed public ECDH key
+     * @return an ECDH public key object
+     * @throws WfCryptoException if the raw key or any of the curve parameters is invalid
+     */
+	public static final ECPublicKey createPublicKey(final byte[] rawPublicKey) throws WfCryptoException {
+        try {
+            KeyFactory kf = KeyFactory.getInstance(ALGORITHM, PROVIDER);
+            ECPublicKeySpec ecPubkeySpec = getPublicKeySpec(rawPublicKey);
+            return (ECPublicKey) kf.generatePublic(ecPubkeySpec);
+        } catch (GeneralSecurityException e) {
+            throw new WfCryptoException("Could not create ECDH public key from raw public key", e);
+        }
+	}
+
+    /**
+     * Creates an ECDH private key object from a byte array
+     * @param rawPrivateKey a byte array with the raw private ECDH key
+     * @return an ECDH private key object
+     * @throws WfCryptoException if the raw key or any of the curve parameters is invalid
+     */
+    public static final ECPrivateKey createPrivateKey(final byte[] rawPrivateKey) throws WfCryptoException {
+        try {
+            KeyFactory kf = KeyFactory.getInstance(ALGORITHM, PROVIDER);
+            ECPrivateKeySpec ecPrivkeySpec = new ECPrivateKeySpec(new BigInteger(rawPrivateKey), ecParamSpec);
+            return (ECPrivateKey) kf.generatePrivate(ecPrivkeySpec);
+        } catch (GeneralSecurityException e) {
+            throw new WfCryptoException("Could not create ECDH private key from raw private key", e);
+        }
+    }
+
+    /**
+     * Compresses an ECDH public key to a raw 264-bit compressed public ECDH key
+     * @param ecPublicKey an ECDH public key object
+     * @return a byte array with the raw 264-bit compressed public ECDH key
+     */
+    public static final byte[] compressPublicKey(final ECPublicKey ecPublicKey) {
+        /* Get coordinates of public key */
+        final BigInteger y = ecPublicKey.getW().getAffineY();
+        final BigInteger x = ecPublicKey.getW().getAffineX();
+
+        /* Copy x-coordinate into byte array */
+        byte[] compressedPubkey = new byte[PUBKEYLENGTH];
+        final byte[] xBytes = x.toByteArray();
+        final int startByte = compressedPubkey.length - xBytes.length;
+        System.arraycopy(xBytes, 0, compressedPubkey, startByte, xBytes.length);
+
+        /* Set first byte of compressed key and return compressed key */
+        if (y.testBit(0)) compressedPubkey[0] = 0x03;   // y is odd
+            else compressedPubkey[0] = 0x02;            // y is even
+        return compressedPubkey;
+    }
+
+    /* PRIVATE METHODS */
+
+    /**
+     * Checks and throws exception if this key pair has been destroyed
+     * @throws IllegalStateException if this key pair has been destroyed
+     */
+    private final void checkDestroyed() {
+        if (destroyed) throw new IllegalStateException("Key pair has been destroyed");
+    }
+
+    /* PRIVATE STATIC METHODS */
+
+    /**
+     * Calculates the point on the curve and returns public key specification
+     * @param coordinates a byte array with the ASN.1 encoded coordinates
+     * @return the {@link org.bouncycastle.jce.spec.ECPublicKeySpec} with the public key specification
+     */
+    private static final ECPublicKeySpec getPublicKeySpec(final byte[] coordinates) {
+        ECPoint point = curve.decodePoint(coordinates);
+        return new ECPublicKeySpec(point, ecParamSpec);
+    }
+}