--- conflicted
+++ resolved
@@ -1,92 +1,61 @@
-# Whiteflag Java Library
-<<<<<<< HEAD
-
-## Error Handling
-=======
->>>>>>> 78b0a5e2
-
-Go back to the [WFJL Documentation Home](../index.md) or visit
-the detailed [WFJL Javadoc API Reference](../javadoc/index.html)
-
-<<<<<<< HEAD
-### Whiteflag Exceptions
-=======
-## Error Handling
-
-### Overview
-
-In addition to the standard Java exception classes, the WFJL extends the
-[Java Exception class](https://docs.oracle.com/javase/8/docs/api/java/lang/Exception.html)
-for Whiteflag specific errors:
-
-* `WfException`: used by the `org.whiteflag.protocol` to indicate errors to other software components while processing WHiteflag data
-* `WfCoreException`: used internally by the `org.whiteflag.protocol.core` package for incompatibilities with the Whiteflag specification
-* `WfUtilException`: used internally by the `org.whiteflag.protocol.util` package to wrap error thrown by other packages
-
-Software using the library should only expect the `WfException` class to be
-thrown, and should only use that class. The `WfCoreException` and
-`WfUtilException` classes are only used internally.
-
-### Detailed Implementation
-
-#### Error Class Diagram
-
-![WFJL Error Class Diagram](../uml/errors.png)
-
-#### Error Classes
->>>>>>> 78b0a5e2
-
-The core package defines the `WfCoreException` class, that is thrown by its
-classes if any request is made that is not in accordance with the Whiteflag
-specification, e.g. when a field value is not allowed or is not correctly
-formatted for a specfic field.
-
-The main package `org.whiteflag.protocol` that provides the external interface,
-uses the `WfExcepetion` class that extends the `WfCoreException` class. The
-`WfException` class has a property indicating the type of error. The error
-types are defined by the nested enumeration `WfException.ErrorType`.
-
-<<<<<<< HEAD
-#### Error types
-
-The `WfException.ErrorType` enum defines the following error codes:
-
-=======
-#### Error Types
-
-The `WfException.ErrorType` enum defines the following error codes:
-
->>>>>>> 78b0a5e2
-* `WF_GENERIC_ERROR`: generic Whiteflag error
-* `WF_METADATA_ERROR`: incorrect or missing Whiteflag message metadata
-* `WF_FORMAT_ERROR`: Whiteflag message format error
-* `WF_REFERENCE_ERROR`: Whiteflag message reference error
-* `WF_AUTH_ERROR`: Whiteflag message authentication error
-* `WF_SIGN_ERROR`: Whiteflag signature error
-* `WF_ENCRYPTION_ERROR`: Whiteflag encryption error
-
-<<<<<<< HEAD
-### Usage of Whiteflag Exceptions
-=======
-### Usage
-
-#### Example
->>>>>>> 78b0a5e2
-
-An example where a Whiteflag exception is thrown during authentication
-of an originator:
-
-```java
-<<<<<<< HEAD
-throw new WfException("The message originator could not be authenticated", WfException.ErrorType.WF_AUTH_ERROR);
-```
-
-### Error Class Diagram
-
-![WFJL Error Class Diagram](../uml/errors.png)
-
-=======
-throw new WfException("Invalid authenticated data", WfException.ErrorType.WF_AUTH_ERROR);
-```
-
->>>>>>> 78b0a5e2
+# Whiteflag Java Library
+
+Go back to the [WFJL Documentation Home](../index.md) or visit
+the detailed [WFJL Javadoc API Reference](../javadoc/index.html)
+
+## Error Handling
+
+### Overview
+
+In addition to the standard Java exception classes, the WFJL extends the
+[Java Exception class](https://docs.oracle.com/javase/8/docs/api/java/lang/Exception.html)
+for Whiteflag specific errors:
+
+* `WfException`: used by the `org.whiteflag.protocol` to indicate errors to other software components while processing WHiteflag data
+* `WfCoreException`: used internally by the `org.whiteflag.protocol.core` package for incompatibilities with the Whiteflag specification
+* `WfUtilException`: used internally by the `org.whiteflag.protocol.util` package to wrap error thrown by other packages
+
+Software using the library should only expect the `WfException` class to be
+thrown, and should only use that class. The `WfCoreException` and
+`WfUtilException` classes are only used internally.
+
+### Detailed Implementation
+
+#### Error Class Diagram
+
+![WFJL Error Class Diagram](../uml/errors.png)
+
+#### Error Classes
+
+The core package defines the `WfCoreException` class, that is thrown by its
+classes if any request is made that is not in accordance with the Whiteflag
+specification, e.g. when a field value is not allowed or is not correctly
+formatted for a specfic field.
+
+The main package `org.whiteflag.protocol` that provides the external interface,
+uses the `WfExcepetion` class that extends the `WfCoreException` class. The
+`WfException` class has a property indicating the type of error. The error
+types are defined by the nested enumeration `WfException.ErrorType`.
+
+#### Error Types
+
+The `WfException.ErrorType` enum defines the following error codes:
+
+* `WF_GENERIC_ERROR`: generic Whiteflag error
+* `WF_METADATA_ERROR`: incorrect or missing Whiteflag message metadata
+* `WF_FORMAT_ERROR`: Whiteflag message format error
+* `WF_REFERENCE_ERROR`: Whiteflag message reference error
+* `WF_AUTH_ERROR`: Whiteflag message authentication error
+* `WF_SIGN_ERROR`: Whiteflag signature error
+* `WF_ENCRYPTION_ERROR`: Whiteflag encryption error
+
+### Usage
+
+#### Example
+
+An example where a Whiteflag exception is thrown during authentication
+of an originator:
+
+```java
+throw new WfException("Invalid authenticated data", WfException.ErrorType.WF_AUTH_ERROR);
+```