/**
 * Gradle build file for the Whiteflag Java Library
 */

<<<<<<< HEAD
// Project information
version = '1.2.0-dev'
=======
/* Plugins */
plugins {
    id 'java'
    id 'java-library'
    id 'java-library-distribution'
    id 'distribution'
    id 'maven-publish'
}
/* Project information */
version = '1.1.1'
>>>>>>> 6dda6dd5
group = 'org.whiteflagprotocol.java'

/* Display basic information */
println  "Configuration for ${project.rootProject}";
println  "  project:    ${project.name}"
println  "  group:      ${project.group}"
println  "  version:    ${project.version}";
println  "  directory:  ${project.projectDir}";

/* Repositories and Dependencies */
repositories {
    mavenCentral()
}
dependencies {
    testImplementation 'junit:junit:4.13.2'
    implementation 'com.fasterxml.jackson.core:jackson-databind:2.15.2'
    implementation 'com.networknt:json-schema-validator:1.0.87'
    implementation 'org.bouncycastle:bcprov-jdk18on:1.76'
}
/* Metadata */
jar {
    manifest {
        attributes('Implementation-Title': project.name,
                   'Implementation-Version': project.version)
    }
}
/* Testing */
test {
    testLogging {
        events "FAILED", "STANDARD_OUT", "STANDARD_ERROR"
    }
}
/* Distribution */
distributions {
    main {
        distributionBaseName = project.name
    }
}
/* Include documentation and source */
java {
    withJavadocJar()
    withSourcesJar()
}
/* Documentation */
javadoc {
    options.tags = [ 'wfver:a:Whiteflag version:',
                     'wfref:a:Whiteflag standard x-reference:' ]
    options.stylesheetFile = project.file("src/main/javadoc/style.css")
    options.overview = "src/main/javadoc/overview.html"
}
task docs(type: Copy) {
    dependsOn javadoc
    from "$buildDir/docs/javadoc"
    into "docs/javadoc"
}
/* Publishing library as package */
publishing {
    repositories {
        maven {
            name = "GitHubPackages"
            url = uri("https://maven.pkg.github.com/whiteflagprotocol/whiteflag-java")
            credentials {
                username = project.findProperty("gpr.user") ?: System.getenv("GPR_USER")
                password = project.findProperty("gpr.key") ?: System.getenv("GPR_TOKEN")
            }
        }
    }
    publications {
        gpr(MavenPublication) {
            groupId = project.group
            artifactId = project.name
            version = project.version
            from(components.java)
            pom {
                description = 'Implementation of the Whiteflag Protocol for Java development'
                url = 'https://java.whiteflagprotocol.org'
            }
        }
    }
}<|MERGE_RESOLUTION|>--- conflicted
+++ resolved
@@ -2,10 +2,6 @@
  * Gradle build file for the Whiteflag Java Library
  */
 
-<<<<<<< HEAD
-// Project information
-version = '1.2.0-dev'
-=======
 /* Plugins */
 plugins {
     id 'java'
@@ -15,8 +11,7 @@
     id 'maven-publish'
 }
 /* Project information */
-version = '1.1.1'
->>>>>>> 6dda6dd5
+version = '1.2.0-dev'
 group = 'org.whiteflagprotocol.java'
 
 /* Display basic information */
